{
  "annotations": {
    "list": [
      {
        "builtIn": 1,
        "datasource": {
          "type": "grafana",
          "uid": "-- Grafana --"
        },
        "enable": true,
        "hide": true,
        "iconColor": "rgba(0, 211, 255, 1)",
        "name": "Annotations & Alerts",
        "type": "dashboard"
      }
    ]
  },
  "editable": true,
  "fiscalYearStartMonth": 0,
  "graphTooltip": 0,
  "links": [
    {
      "icon": "dashboard",
      "tags": [],
      "title": "TeslaMate",
      "tooltip": "",
      "type": "link",
      "url": "${base_url:raw}"
    },
    {
      "asDropdown": true,
      "icon": "external link",
      "tags": ["tesla"],
      "title": "Dashboards",
      "type": "dashboards"
    }
  ],
  "panels": [
    {
      "collapsed": false,
      "gridPos": {
        "h": 1,
        "w": 24,
        "x": 0,
        "y": 0
      },
      "id": 10,
      "panels": [],
      "repeat": "car_id",
      "title": "$car_id",
      "type": "row"
    },
    {
      "datasource": {
        "type": "grafana-postgresql-datasource",
        "uid": "TeslaMate"
      },
      "description": "行程实际续航",
      "fieldConfig": {
        "defaults": {
          "decimals": 0,
          "mappings": [],
          "thresholds": {
            "mode": "absolute",
            "steps": [
              {
                "color": "#c7d0d9"
              }
            ]
          },
          "unit": "none"
        },
        "overrides": [
          {
            "matcher": {
              "id": "byName",
              "options": "consumption_km"
            },
            "properties": [
              {
                "id": "unit",
                "value": "Wh/km"
              }
            ]
          },
          {
            "matcher": {
              "id": "byName",
              "options": "consumption_mi"
            },
            "properties": [
              {
                "id": "unit",
                "value": "Wh/mi"
              }
            ]
          }
        ]
      },
      "gridPos": {
        "h": 3,
        "w": 8,
        "x": 0,
        "y": 1
      },
      "id": 4,
      "maxDataPoints": 100,
      "options": {
        "colorMode": "value",
        "fieldOptions": {
          "calcs": ["mean"]
        },
        "graphMode": "none",
        "justifyMode": "auto",
        "orientation": "horizontal",
        "percentChangeColorMode": "standard",
        "reduceOptions": {
          "calcs": ["mean"],
          "fields": "",
          "values": false
        },
        "showPercentChange": false,
        "textMode": "value",
        "wideLayout": true
      },
      "pluginVersion": "11.6.1",
      "targets": [
        {
          "datasource": {
            "type": "grafana-postgresql-datasource",
            "uid": "TeslaMate"
          },
          "editorMode": "code",
          "format": "table",
          "rawQuery": true,
          "rawSql": "select \n  sum((start_${preferred_range}_range_km - end_${preferred_range}_range_km) * cars.efficiency) / convert_km(sum(distance)::numeric, '$length_unit') * 1000 AS \"consumption_$length_unit\"\nfrom drives \ninner join cars on cars.id = car_id\nwhere \n  distance is not null and\n  start_${preferred_range}_range_km - end_${preferred_range}_range_km >= 0.1 and\n  car_id = $car_id",
          "refId": "A",
<<<<<<< HEAD
          "select": [
            [
              {
                "params": ["latitude"],
                "type": "column"
              }
            ]
          ],
=======
>>>>>>> c37638b3
          "sql": {
            "columns": [
              {
                "parameters": [],
                "type": "function"
              }
            ],
            "groupBy": [
              {
                "property": {
                  "type": "string"
                },
                "type": "groupBy"
              }
            ],
            "limit": 50
          }
        }
      ],
      "title": "Ø 能耗（净值）",
      "type": "stat"
    },
    {
      "datasource": {
        "type": "grafana-postgresql-datasource",
        "uid": "TeslaMate"
      },
      "description": "总能耗（包含哨兵、非驾驶的其他电耗）",
      "fieldConfig": {
        "defaults": {
          "decimals": 0,
          "mappings": [],
          "thresholds": {
            "mode": "absolute",
            "steps": [
              {
                "color": "#c7d0d9"
              }
            ]
          },
          "unit": "none"
        },
        "overrides": [
          {
            "matcher": {
              "id": "byName",
              "options": "consumption_km"
            },
            "properties": [
              {
                "id": "unit",
                "value": "Wh/km"
              }
            ]
          },
          {
            "matcher": {
              "id": "byName",
              "options": "consumption_mi"
            },
            "properties": [
              {
                "id": "unit",
                "value": "Wh/mi"
              }
            ]
          }
        ]
      },
      "gridPos": {
        "h": 3,
        "w": 8,
        "x": 8,
        "y": 1
      },
      "id": 8,
      "maxDataPoints": 100,
      "options": {
        "colorMode": "value",
        "fieldOptions": {
          "calcs": ["mean"]
        },
        "graphMode": "none",
        "justifyMode": "auto",
        "orientation": "horizontal",
        "percentChangeColorMode": "standard",
        "reduceOptions": {
          "calcs": ["mean"],
          "fields": "",
          "values": false
        },
        "showPercentChange": false,
        "textMode": "value",
        "wideLayout": true
      },
      "pluginVersion": "11.6.1",
      "targets": [
        {
          "datasource": {
            "type": "grafana-postgresql-datasource",
            "uid": "TeslaMate"
          },
          "editorMode": "code",
          "format": "table",
          "rawQuery": true,
          "rawSql": "WITH d1 AS (\n\tSELECT\n\t\tc.car_id,\n\t\tlag(end_${preferred_range}_range_km) OVER (ORDER BY start_date) - start_${preferred_range}_range_km AS range_loss,\n\t\tp.odometer - lag(p.odometer) OVER (ORDER BY start_date) AS distance\n\tFROM\n\t\tcharging_processes c\n\tLEFT JOIN positions p ON p.id = c.position_id \n\tWHERE\n\t  end_date IS NOT NULL AND\n\t  c.car_id = $car_id\n\tORDER BY\n\t\tstart_date\n),\nd2 AS (\nSELECT\n\tcar_id,\n\tsum(range_loss) AS range_loss,\n\tsum(distance) AS distance\nFROM\n\td1\nWHERE\n\tdistance >= 0 AND range_loss >= 0\nGROUP BY\n\tcar_id\n)\nSELECT\nrange_loss * c.efficiency / convert_km(distance::numeric, '$length_unit') * 1000 AS \"consumption_$length_unit\"\nFROM\n\td2\n\tLEFT JOIN cars c ON c.id = car_id",
          "refId": "A",
<<<<<<< HEAD
          "select": [
            [
              {
                "params": ["latitude"],
                "type": "column"
              }
            ]
          ],
=======
>>>>>>> c37638b3
          "sql": {
            "columns": [
              {
                "parameters": [],
                "type": "function"
              }
            ],
            "groupBy": [
              {
                "property": {
                  "type": "string"
                },
                "type": "groupBy"
              }
            ],
            "limit": 50
          }
        }
      ],
      "title": "Ø 能耗 (总)",
      "type": "stat"
    },
    {
      "datasource": {
        "type": "grafana-postgresql-datasource",
        "uid": "TeslaMate"
      },
      "description": "",
      "fieldConfig": {
        "defaults": {
          "decimals": 0,
          "mappings": [],
          "thresholds": {
            "mode": "absolute",
            "steps": [
              {
                "color": "#c7d0d9"
              }
            ]
          },
          "unit": "none"
        },
        "overrides": [
          {
            "matcher": {
              "id": "byName",
              "options": "distance_km"
            },
            "properties": [
              {
                "id": "unit",
                "value": "km"
              }
            ]
          },
          {
            "matcher": {
              "id": "byName",
              "options": "distance_mi"
            },
            "properties": [
              {
                "id": "unit",
                "value": "mi"
              }
            ]
          }
        ]
      },
      "gridPos": {
        "h": 3,
        "w": 8,
        "x": 16,
        "y": 1
      },
      "id": 6,
      "maxDataPoints": 100,
      "options": {
        "colorMode": "value",
        "fieldOptions": {
          "calcs": ["mean"]
        },
        "graphMode": "none",
        "justifyMode": "auto",
        "orientation": "horizontal",
        "percentChangeColorMode": "standard",
        "reduceOptions": {
          "calcs": ["mean"],
          "fields": "",
          "values": false
        },
        "showPercentChange": false,
        "textMode": "value",
        "wideLayout": true
      },
      "pluginVersion": "11.6.1",
      "targets": [
        {
          "datasource": {
            "type": "grafana-postgresql-datasource",
            "uid": "TeslaMate"
          },
          "editorMode": "code",
          "format": "table",
          "rawQuery": true,
          "rawSql": "select convert_km(sum(distance)::numeric, '$length_unit') as \"distance_$length_unit\" \nfrom drives \nwhere car_id = $car_id;",
          "refId": "A",
          "sql": {
            "columns": [
              {
<<<<<<< HEAD
                "params": ["latitude"],
                "type": "column"
=======
                "parameters": [],
                "type": "function"
>>>>>>> c37638b3
              }
            ],
            "groupBy": [
              {
                "property": {
                  "type": "string"
                },
                "type": "groupBy"
              }
            ],
            "limit": 50
          }
        }
      ],
      "title": "记录里程",
      "type": "stat"
    },
    {
      "datasource": {
        "type": "grafana-postgresql-datasource",
        "uid": "TeslaMate"
      },
      "fieldConfig": {
        "defaults": {
          "custom": {
            "align": "auto",
            "cellOptions": {
              "type": "auto"
            },
            "filterable": false,
            "inspect": false
          },
          "mappings": [],
          "max": 100,
          "min": 0,
          "thresholds": {
            "mode": "absolute",
            "steps": [
              {
                "color": "green"
              }
            ]
          }
        },
        "overrides": [
          {
            "matcher": {
              "id": "byName",
              "options": "outside_temp_c"
            },
            "properties": [
              {
                "id": "displayName",
                "value": "温度"
              },
              {
                "id": "unit",
                "value": "celsius"
              },
              {
                "id": "custom.width",
                "value": 125
              }
            ]
          },
          {
            "matcher": {
              "id": "byName",
              "options": "outside_temp_f"
            },
            "properties": [
              {
                "id": "displayName",
                "value": "温度"
              },
              {
                "id": "unit",
                "value": "fahrenheit"
              },
              {
                "id": "custom.width",
                "value": 125
              }
            ]
          },
          {
            "matcher": {
              "id": "byName",
              "options": "efficiency"
            },
            "properties": [
              {
                "id": "displayName",
                "value": "驾车效率"
              },
              {
                "id": "unit",
                "value": "percentunit"
              },
              {
                "id": "decimals",
                "value": 1
              },
              {
                "id": "custom.cellOptions",
                "value": {
                  "mode": "lcd",
                  "type": "gauge"
                }
              },
              {
                "id": "thresholds",
                "value": {
                  "mode": "absolute",
                  "steps": [
                    {
                      "color": "super-light-orange"
                    },
                    {
                      "color": "light-orange",
                      "value": 0.65
                    },
                    {
                      "color": "light-green",
                      "value": 0.99
                    }
                  ]
                }
              },
              {
                "id": "max",
                "value": 1.15
              },
              {
                "id": "min",
                "value": 0
              }
            ]
          },
          {
            "matcher": {
              "id": "byName",
              "options": "consumption_km"
            },
            "properties": [
              {
                "id": "displayName",
                "value": "Ø 能耗（净值）"
              },
              {
                "id": "unit",
                "value": "Wh/km"
              },
              {
                "id": "custom.width",
                "value": 200
              }
            ]
          },
          {
            "matcher": {
              "id": "byName",
              "options": "consumption_mi"
            },
            "properties": [
              {
                "id": "displayName",
                "value": "Ø 能耗（净值）"
              },
              {
                "id": "unit",
                "value": "Wh/mi"
              },
              {
                "id": "custom.width",
                "value": 200
              }
            ]
          },
          {
            "matcher": {
              "id": "byName",
              "options": "total_distance_km"
            },
            "properties": [
              {
                "id": "displayName",
                "value": "里程"
              },
              {
                "id": "unit",
                "value": "km"
              },
              {
                "id": "custom.width",
                "value": 200
              }
            ]
          },
          {
            "matcher": {
              "id": "byName",
              "options": "total_distance_mi"
            },
            "properties": [
              {
                "id": "displayName",
                "value": "里程"
              },
              {
                "id": "unit",
                "value": "mi"
              },
              {
                "id": "custom.width",
                "value": 200
              }
            ]
          },
          {
            "matcher": {
              "id": "byName",
              "options": "avg_speed_km"
            },
            "properties": [
              {
                "id": "displayName",
                "value": "Ø 时速平均值"
              },
              {
                "id": "unit",
                "value": "velocitykmh"
              },
              {
                "id": "custom.width",
                "value": 200
              }
            ]
          },
          {
            "matcher": {
              "id": "byName",
              "options": "avg_speed_mi"
            },
            "properties": [
              {
                "id": "displayName",
                "value": "Ø 时速平均值"
              },
              {
                "id": "unit",
                "value": "velocitymph"
              },
              {
                "id": "custom.width",
                "value": 200
              }
            ]
          }
        ]
      },
      "gridPos": {
        "h": 12,
        "w": 24,
        "x": 0,
        "y": 4
      },
      "id": 2,
      "options": {
        "cellHeight": "sm",
        "footer": {
          "countRows": false,
          "fields": "",
          "reducer": ["sum"],
          "show": false
        },
        "showHeader": true,
        "sortBy": [
          {
            "desc": true,
            "displayName": "温度"
          }
        ]
      },
      "pluginVersion": "11.6.1",
      "targets": [
        {
          "datasource": {
            "type": "grafana-postgresql-datasource",
            "uid": "TeslaMate"
          },
          "editorMode": "code",
          "format": "table",
          "rawQuery": true,
          "rawSql": "WITH t AS (\n\tSELECT\n\t  CASE WHEN '$temp_unit' = 'C' THEN ROUND(cast(outside_temp_avg AS numeric) / 5, 0) * 5 \n\t\t\t   WHEN '$temp_unit' = 'F' THEN ROUND(cast(convert_celsius(outside_temp_avg, '$temp_unit') AS numeric) / 10, 0) * 10\n\t\tEND AS outside_temp,\n\t\tsum(start_ideal_range_km - end_ideal_range_km) AS total_ideal_range,\n\t\tsum(start_rated_range_km - end_rated_range_km) AS total_rated_range,\n\t\tsum(distance) AS total_distance,\n\t\tsum(duration_min) as duration,\n\t\tcar_id\n\tFROM\n\t\tdrives\n\tWHERE\n\t\tdistance IS NOT NULL\n\t\tAND car_id = $car_id\n\t\tAND convert_km(distance::numeric, '$length_unit') >= $min_distance \n\t\tAND start_${preferred_range}_range_km - end_${preferred_range}_range_km > 0.1\n\tGROUP BY\n\t\t1,\n\t\tcar_id\n)\n\nSELECT\n\toutside_temp as outside_temp_$temp_unit,\n  total_distance / total_${preferred_range}_range AS efficiency,\n\ttotal_${preferred_range}_range / convert_km(total_distance::numeric, '$length_unit') * c.efficiency * 1000 AS consumption_$length_unit,\n  convert_km(total_distance::numeric, '$length_unit') as total_distance_$length_unit,\n\t(convert_km(total_distance::numeric, '$length_unit') / duration) * 60 as avg_speed_$length_unit\nFROM\n\tt\nJOIN cars c ON t.car_id = c.id\nWHERE outside_temp IS NOT NULL\norder by 1 desc\n",
          "refId": "A",
<<<<<<< HEAD
          "select": [
            [
              {
                "params": ["latitude"],
                "type": "column"
              }
            ]
          ],
=======
>>>>>>> c37638b3
          "sql": {
            "columns": [
              {
                "parameters": [],
                "type": "function"
              }
            ],
            "groupBy": [
              {
                "property": {
                  "type": "string"
                },
                "type": "groupBy"
              }
            ],
            "limit": 50
          }
        }
      ],
      "title": "温度 – 行驶效率",
      "type": "table"
    },
    {
      "datasource": {
        "type": "grafana-postgresql-datasource",
        "uid": "TeslaMate"
      },
      "fieldConfig": {
        "defaults": {
          "decimals": 0,
          "mappings": [],
          "thresholds": {
            "mode": "absolute",
            "steps": [
              {
                "color": "#c7d0d9"
              }
            ]
          },
          "unit": "short"
        },
        "overrides": [
          {
            "matcher": {
              "id": "byName",
              "options": "efficiency_km"
            },
            "properties": [
              {
                "id": "unit",
                "value": "Wh/km"
              }
            ]
          },
          {
            "matcher": {
              "id": "byName",
              "options": "efficiency_mi"
            },
            "properties": [
              {
                "id": "unit",
                "value": "Wh/mi"
              }
            ]
          }
        ]
      },
      "gridPos": {
        "h": 5,
        "w": 4,
        "x": 0,
        "y": 16
      },
      "id": 14,
      "maxDataPoints": 100,
      "options": {
        "colorMode": "value",
        "fieldOptions": {
          "calcs": ["mean"]
        },
        "graphMode": "none",
        "justifyMode": "auto",
        "orientation": "horizontal",
        "percentChangeColorMode": "standard",
        "reduceOptions": {
          "calcs": ["mean"],
          "fields": "",
          "values": false
        },
        "showPercentChange": false,
        "textMode": "value",
        "wideLayout": true
      },
      "pluginVersion": "11.6.1",
      "targets": [
        {
          "datasource": {
            "type": "grafana-postgresql-datasource",
            "uid": "TeslaMate"
          },
          "editorMode": "code",
          "format": "table",
          "rawQuery": true,
          "rawSql": "SELECT\n\tefficiency / convert_km(1, '$length_unit') * 1000 as \"efficiency_$length_unit\"\nFROM\n\tcars\nWHERE\n\tid = $car_id;",
          "refId": "A",
<<<<<<< HEAD
          "select": [
            [
              {
                "params": ["charge_energy_added"],
                "type": "column"
              }
            ]
          ],
=======
>>>>>>> c37638b3
          "sql": {
            "columns": [
              {
                "parameters": [],
                "type": "function"
              }
            ],
            "groupBy": [
              {
                "property": {
                  "type": "string"
                },
                "type": "groupBy"
              }
            ],
            "limit": 50
          }
        }
      ],
      "title": "当前 $preferred_range 能耗",
      "type": "stat"
    },
    {
      "datasource": {
        "type": "grafana-postgresql-datasource",
        "uid": "TeslaMate"
      },
      "fieldConfig": {
        "defaults": {
          "custom": {
            "align": "auto",
            "cellOptions": {
              "type": "auto"
            },
            "filterable": false,
            "inspect": false
          },
          "mappings": [],
          "thresholds": {
            "mode": "absolute",
            "steps": [
              {
                "color": "green"
              }
            ]
          }
        },
        "overrides": [
          {
            "matcher": {
              "id": "byName",
              "options": "efficiency_km"
            },
            "properties": [
              {
                "id": "displayName",
                "value": "Efficiency"
              },
              {
                "id": "unit",
                "value": "Wh/km"
              }
            ]
          },
          {
            "matcher": {
              "id": "byName",
              "options": "efficiency_mi"
            },
            "properties": [
              {
                "id": "displayName",
                "value": "Efficiency"
              },
              {
                "id": "unit",
                "value": "Wh/mi"
              }
            ]
          }
        ]
      },
      "gridPos": {
        "h": 5,
        "w": 10,
        "x": 4,
        "y": 16
      },
      "id": 12,
      "options": {
        "cellHeight": "sm",
        "footer": {
          "countRows": false,
          "fields": "",
          "reducer": ["sum"],
          "show": false
        },
        "showHeader": true
      },
      "pluginVersion": "11.6.1",
      "targets": [
        {
          "datasource": {
            "type": "grafana-postgresql-datasource",
            "uid": "TeslaMate"
          },
          "editorMode": "code",
          "format": "table",
          "rawQuery": true,
          "rawSql": "SELECT\n  round((charge_energy_added / NULLIF(end_ideal_range_km - start_ideal_range_km, 0))::numeric / convert_km(1, '$length_unit'), 3) * 1000 as \"efficiency_$length_unit\",\n  count(*) as count\nFROM\n  charging_processes\nWHERE \n  car_id = $car_id\n  AND duration_min > 10\n  AND end_battery_level <= 95\n  AND start_ideal_range_km IS NOT NULL\n  AND end_ideal_range_km IS NOT NULL\n  AND charge_energy_added > 0\nGROUP BY\n  1\nORDER BY\n  2 DESC\nLIMIT 3",
          "refId": "A",
<<<<<<< HEAD
          "select": [
            [
              {
                "params": ["charge_energy_added"],
                "type": "column"
              }
            ]
          ],
=======
>>>>>>> c37638b3
          "sql": {
            "columns": [
              {
                "parameters": [],
                "type": "function"
              }
            ],
            "groupBy": [
              {
                "property": {
                  "type": "string"
                },
                "type": "groupBy"
              }
            ],
            "limit": 50
          }
        }
      ],
      "title": "Derived ideal efficiencies",
      "type": "table"
    },
    {
      "datasource": {
        "type": "grafana-postgresql-datasource",
        "uid": "TeslaMate"
      },
      "fieldConfig": {
        "defaults": {
          "custom": {
            "align": "auto",
            "cellOptions": {
              "type": "auto"
            },
            "filterable": false,
            "inspect": false
          },
          "mappings": [],
          "thresholds": {
            "mode": "absolute",
            "steps": [
              {
                "color": "green"
              }
            ]
          }
        },
        "overrides": [
          {
            "matcher": {
              "id": "byName",
              "options": "efficiency_km"
            },
            "properties": [
              {
                "id": "unit",
                "value": "Wh/km"
              },
              {
                "id": "displayName",
                "value": "Efficiency"
              }
            ]
          },
          {
            "matcher": {
              "id": "byName",
              "options": "efficiency_mi"
            },
            "properties": [
              {
                "id": "displayName",
                "value": "Efficiency"
              },
              {
                "id": "unit",
                "value": "Wh/mi"
              }
            ]
          }
        ]
      },
      "gridPos": {
        "h": 5,
        "w": 10,
        "x": 14,
        "y": 16
      },
      "id": 15,
      "options": {
        "cellHeight": "sm",
        "footer": {
          "countRows": false,
          "fields": "",
          "reducer": ["sum"],
          "show": false
        },
        "showHeader": true
      },
      "pluginVersion": "11.6.1",
      "targets": [
        {
          "datasource": {
            "type": "grafana-postgresql-datasource",
            "uid": "TeslaMate"
          },
          "editorMode": "code",
          "format": "table",
          "rawQuery": true,
          "rawSql": "SELECT\n  round((charge_energy_added / NULLIF(end_rated_range_km - start_rated_range_km, 0))::numeric / convert_km(1, '$length_unit'), 3) * 1000 as \"efficiency_$length_unit\",\n\tcount(*) as count\nFROM\n  charging_processes\nWHERE \n  car_id = $car_id\n  AND duration_min > 10\n  AND end_battery_level <= 95\n  AND start_rated_range_km IS NOT NULL\n  AND end_rated_range_km IS NOT NULL\n  AND charge_energy_added > 0\nGROUP BY\n  1\nORDER BY\n  2 DESC\nLIMIT 3",
          "refId": "A",
<<<<<<< HEAD
          "select": [
            [
              {
                "params": ["charge_energy_added"],
                "type": "column"
              }
            ]
          ],
=======
>>>>>>> c37638b3
          "sql": {
            "columns": [
              {
                "parameters": [],
                "type": "function"
              }
            ],
            "groupBy": [
              {
                "property": {
                  "type": "string"
                },
                "type": "groupBy"
              }
            ],
            "limit": 50
          }
        }
      ],
      "title": "Derived rated efficiencies",
      "type": "table"
    }
  ],
  "preload": false,
  "refresh": "",
  "schemaVersion": 41,
  "tags": ["tesla"],
  "templating": {
    "list": [
      {
        "current": {},
        "datasource": {
          "type": "grafana-postgresql-datasource",
          "uid": "TeslaMate"
        },
        "definition": "SELECT\n    id as __value,\n    CASE WHEN COUNT(id) OVER (PARTITION BY name) > 1 AND name IS NOT NULL THEN CONCAT(name, ' - ', RIGHT(vin, 6)) ELSE COALESCE(name, CONCAT('VIN ', vin)) end as __text \nFROM cars\nORDER BY display_priority ASC, name ASC, vin ASC;",
        "hide": 2,
        "includeAll": true,
        "label": "Car",
        "name": "car_id",
        "options": [],
        "query": "SELECT\n    id as __value,\n    CASE WHEN COUNT(id) OVER (PARTITION BY name) > 1 AND name IS NOT NULL THEN CONCAT(name, ' - ', RIGHT(vin, 6)) ELSE COALESCE(name, CONCAT('VIN ', vin)) end as __text \nFROM cars\nORDER BY display_priority ASC, name ASC, vin ASC;",
        "refresh": 1,
        "regex": "",
        "type": "query"
      },
      {
        "current": {},
        "datasource": {
          "type": "grafana-postgresql-datasource",
          "uid": "TeslaMate"
        },
        "definition": "select unit_of_temperature from settings limit 1;",
        "hide": 2,
        "includeAll": false,
        "name": "temp_unit",
        "options": [],
        "query": "select unit_of_temperature from settings limit 1;",
        "refresh": 1,
        "regex": "",
        "type": "query"
      },
      {
        "current": {},
        "datasource": {
          "type": "grafana-postgresql-datasource",
          "uid": "TeslaMate"
        },
        "definition": "select unit_of_length from settings limit 1;",
        "hide": 2,
        "includeAll": false,
        "name": "length_unit",
        "options": [],
        "query": "select unit_of_length from settings limit 1;",
        "refresh": 1,
        "regex": "",
        "type": "query"
      },
      {
        "current": {},
        "datasource": {
          "type": "grafana-postgresql-datasource",
          "uid": "TeslaMate"
        },
        "definition": "select preferred_range from settings limit 1;",
        "hide": 2,
        "includeAll": false,
        "name": "preferred_range",
        "options": [],
        "query": "select preferred_range from settings limit 1;",
        "refresh": 1,
        "regex": "",
        "type": "query"
      },
      {
        "current": {
          "text": "1",
          "value": "1"
        },
        "includeAll": false,
        "label": "min. distance per drive",
        "name": "min_distance",
        "options": [
          {
            "selected": true,
            "text": "1",
            "value": "1"
          },
          {
            "selected": false,
            "text": "5",
            "value": "5"
          },
          {
            "selected": false,
            "text": "10",
            "value": "10"
          },
          {
            "selected": false,
            "text": "25",
            "value": "25"
          },
          {
            "selected": false,
            "text": "50",
            "value": "50"
          }
        ],
        "query": "1, 5, 10, 25, 50",
        "type": "custom"
      },
      {
        "current": {},
        "datasource": {
          "type": "grafana-postgresql-datasource",
          "uid": "TeslaMate"
        },
        "definition": "select base_url from settings limit 1;",
        "hide": 2,
        "includeAll": false,
        "name": "base_url",
        "options": [],
        "query": "select base_url from settings limit 1;",
        "refresh": 1,
        "regex": "",
        "type": "query"
      }
    ]
  },
  "time": {
    "from": "now-6h",
    "to": "now"
  },
  "timepicker": {
    "hidden": true
  },
  "timezone": "",
  "title": "能耗统计",
  "uid": "fu4SiQgWz",
  "version": 1
}<|MERGE_RESOLUTION|>--- conflicted
+++ resolved
@@ -135,17 +135,6 @@
           "rawQuery": true,
           "rawSql": "select \n  sum((start_${preferred_range}_range_km - end_${preferred_range}_range_km) * cars.efficiency) / convert_km(sum(distance)::numeric, '$length_unit') * 1000 AS \"consumption_$length_unit\"\nfrom drives \ninner join cars on cars.id = car_id\nwhere \n  distance is not null and\n  start_${preferred_range}_range_km - end_${preferred_range}_range_km >= 0.1 and\n  car_id = $car_id",
           "refId": "A",
-<<<<<<< HEAD
-          "select": [
-            [
-              {
-                "params": ["latitude"],
-                "type": "column"
-              }
-            ]
-          ],
-=======
->>>>>>> c37638b3
           "sql": {
             "columns": [
               {
@@ -253,17 +242,6 @@
           "rawQuery": true,
           "rawSql": "WITH d1 AS (\n\tSELECT\n\t\tc.car_id,\n\t\tlag(end_${preferred_range}_range_km) OVER (ORDER BY start_date) - start_${preferred_range}_range_km AS range_loss,\n\t\tp.odometer - lag(p.odometer) OVER (ORDER BY start_date) AS distance\n\tFROM\n\t\tcharging_processes c\n\tLEFT JOIN positions p ON p.id = c.position_id \n\tWHERE\n\t  end_date IS NOT NULL AND\n\t  c.car_id = $car_id\n\tORDER BY\n\t\tstart_date\n),\nd2 AS (\nSELECT\n\tcar_id,\n\tsum(range_loss) AS range_loss,\n\tsum(distance) AS distance\nFROM\n\td1\nWHERE\n\tdistance >= 0 AND range_loss >= 0\nGROUP BY\n\tcar_id\n)\nSELECT\nrange_loss * c.efficiency / convert_km(distance::numeric, '$length_unit') * 1000 AS \"consumption_$length_unit\"\nFROM\n\td2\n\tLEFT JOIN cars c ON c.id = car_id",
           "refId": "A",
-<<<<<<< HEAD
-          "select": [
-            [
-              {
-                "params": ["latitude"],
-                "type": "column"
-              }
-            ]
-          ],
-=======
->>>>>>> c37638b3
           "sql": {
             "columns": [
               {
@@ -374,13 +352,8 @@
           "sql": {
             "columns": [
               {
-<<<<<<< HEAD
-                "params": ["latitude"],
-                "type": "column"
-=======
                 "parameters": [],
                 "type": "function"
->>>>>>> c37638b3
               }
             ],
             "groupBy": [
@@ -677,17 +650,6 @@
           "rawQuery": true,
           "rawSql": "WITH t AS (\n\tSELECT\n\t  CASE WHEN '$temp_unit' = 'C' THEN ROUND(cast(outside_temp_avg AS numeric) / 5, 0) * 5 \n\t\t\t   WHEN '$temp_unit' = 'F' THEN ROUND(cast(convert_celsius(outside_temp_avg, '$temp_unit') AS numeric) / 10, 0) * 10\n\t\tEND AS outside_temp,\n\t\tsum(start_ideal_range_km - end_ideal_range_km) AS total_ideal_range,\n\t\tsum(start_rated_range_km - end_rated_range_km) AS total_rated_range,\n\t\tsum(distance) AS total_distance,\n\t\tsum(duration_min) as duration,\n\t\tcar_id\n\tFROM\n\t\tdrives\n\tWHERE\n\t\tdistance IS NOT NULL\n\t\tAND car_id = $car_id\n\t\tAND convert_km(distance::numeric, '$length_unit') >= $min_distance \n\t\tAND start_${preferred_range}_range_km - end_${preferred_range}_range_km > 0.1\n\tGROUP BY\n\t\t1,\n\t\tcar_id\n)\n\nSELECT\n\toutside_temp as outside_temp_$temp_unit,\n  total_distance / total_${preferred_range}_range AS efficiency,\n\ttotal_${preferred_range}_range / convert_km(total_distance::numeric, '$length_unit') * c.efficiency * 1000 AS consumption_$length_unit,\n  convert_km(total_distance::numeric, '$length_unit') as total_distance_$length_unit,\n\t(convert_km(total_distance::numeric, '$length_unit') / duration) * 60 as avg_speed_$length_unit\nFROM\n\tt\nJOIN cars c ON t.car_id = c.id\nWHERE outside_temp IS NOT NULL\norder by 1 desc\n",
           "refId": "A",
-<<<<<<< HEAD
-          "select": [
-            [
-              {
-                "params": ["latitude"],
-                "type": "column"
-              }
-            ]
-          ],
-=======
->>>>>>> c37638b3
           "sql": {
             "columns": [
               {
@@ -794,17 +756,6 @@
           "rawQuery": true,
           "rawSql": "SELECT\n\tefficiency / convert_km(1, '$length_unit') * 1000 as \"efficiency_$length_unit\"\nFROM\n\tcars\nWHERE\n\tid = $car_id;",
           "refId": "A",
-<<<<<<< HEAD
-          "select": [
-            [
-              {
-                "params": ["charge_energy_added"],
-                "type": "column"
-              }
-            ]
-          ],
-=======
->>>>>>> c37638b3
           "sql": {
             "columns": [
               {
@@ -916,17 +867,6 @@
           "rawQuery": true,
           "rawSql": "SELECT\n  round((charge_energy_added / NULLIF(end_ideal_range_km - start_ideal_range_km, 0))::numeric / convert_km(1, '$length_unit'), 3) * 1000 as \"efficiency_$length_unit\",\n  count(*) as count\nFROM\n  charging_processes\nWHERE \n  car_id = $car_id\n  AND duration_min > 10\n  AND end_battery_level <= 95\n  AND start_ideal_range_km IS NOT NULL\n  AND end_ideal_range_km IS NOT NULL\n  AND charge_energy_added > 0\nGROUP BY\n  1\nORDER BY\n  2 DESC\nLIMIT 3",
           "refId": "A",
-<<<<<<< HEAD
-          "select": [
-            [
-              {
-                "params": ["charge_energy_added"],
-                "type": "column"
-              }
-            ]
-          ],
-=======
->>>>>>> c37638b3
           "sql": {
             "columns": [
               {
@@ -1038,17 +978,6 @@
           "rawQuery": true,
           "rawSql": "SELECT\n  round((charge_energy_added / NULLIF(end_rated_range_km - start_rated_range_km, 0))::numeric / convert_km(1, '$length_unit'), 3) * 1000 as \"efficiency_$length_unit\",\n\tcount(*) as count\nFROM\n  charging_processes\nWHERE \n  car_id = $car_id\n  AND duration_min > 10\n  AND end_battery_level <= 95\n  AND start_rated_range_km IS NOT NULL\n  AND end_rated_range_km IS NOT NULL\n  AND charge_energy_added > 0\nGROUP BY\n  1\nORDER BY\n  2 DESC\nLIMIT 3",
           "refId": "A",
-<<<<<<< HEAD
-          "select": [
-            [
-              {
-                "params": ["charge_energy_added"],
-                "type": "column"
-              }
-            ]
-          ],
-=======
->>>>>>> c37638b3
           "sql": {
             "columns": [
               {
