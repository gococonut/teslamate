{
  "annotations": {
    "list": [
      {
        "builtIn": 1,
        "datasource": {
          "type": "grafana",
          "uid": "-- Grafana --"
        },
        "enable": true,
        "hide": true,
        "iconColor": "rgba(0, 211, 255, 1)",
        "name": "Annotations & Alerts",
        "type": "dashboard"
      }
    ]
  },
  "editable": true,
  "fiscalYearStartMonth": 0,
  "graphTooltip": 0,
  "links": [
    {
      "icon": "dashboard",
      "tags": [],
      "title": "TeslaMate",
      "tooltip": "",
      "type": "link",
      "url": "${base_url:raw}"
    },
    {
      "asDropdown": true,
      "icon": "external link",
      "tags": ["tesla"],
      "title": "Dashboards",
      "type": "dashboards"
    }
  ],
  "panels": [
    {
      "collapsed": false,
      "gridPos": {
        "h": 1,
        "w": 24,
        "x": 0,
        "y": 0
      },
      "id": 10,
      "panels": [],
      "repeat": "car_id",
      "title": "$car_id",
      "type": "row"
    },
    {
      "datasource": {
        "type": "grafana-postgresql-datasource",
        "uid": "TeslaMate"
      },
      "description": "行程实际续航",
      "fieldConfig": {
        "defaults": {
          "decimals": 0,
          "mappings": [],
          "thresholds": {
            "mode": "absolute",
            "steps": [
              {
                "color": "#c7d0d9"
              }
            ]
          },
          "unit": "none"
        },
        "overrides": [
          {
            "matcher": {
              "id": "byName",
              "options": "consumption_km"
            },
            "properties": [
              {
                "id": "unit",
                "value": "Wh/km"
              }
            ]
          },
          {
            "matcher": {
              "id": "byName",
              "options": "consumption_mi"
            },
            "properties": [
              {
                "id": "unit",
                "value": "Wh/mi"
              }
            ]
          }
        ]
      },
      "gridPos": {
        "h": 3,
        "w": 8,
        "x": 0,
        "y": 1
      },
      "id": 4,
      "maxDataPoints": 100,
      "options": {
        "colorMode": "value",
        "fieldOptions": {
          "calcs": ["mean"]
        },
        "graphMode": "none",
        "justifyMode": "auto",
        "orientation": "horizontal",
        "percentChangeColorMode": "standard",
        "reduceOptions": {
          "calcs": ["mean"],
          "fields": "",
          "values": false
        },
        "showPercentChange": false,
        "textMode": "value",
        "wideLayout": true
      },
      "pluginVersion": "12.0.2",
      "targets": [
        {
          "datasource": {
            "type": "grafana-postgresql-datasource",
            "uid": "TeslaMate"
          },
          "editorMode": "code",
          "format": "table",
          "rawQuery": true,
          "rawSql": "select \n  sum((start_${preferred_range}_range_km - end_${preferred_range}_range_km) * cars.efficiency) / convert_km(sum(distance)::numeric, '$length_unit') * 1000 AS \"consumption_$length_unit\"\nfrom drives \ninner join cars on cars.id = car_id\nwhere \n  distance is not null and\n  start_${preferred_range}_range_km - end_${preferred_range}_range_km >= 0.1 and\n  car_id = $car_id",
          "refId": "A",
<<<<<<< HEAD
          "select": [
            [
              {
                "params": ["latitude"],
                "type": "column"
              }
            ]
          ],
=======
>>>>>>> 92b504bf
          "sql": {
            "columns": [
              {
                "parameters": [],
                "type": "function"
              }
            ],
            "groupBy": [
              {
                "property": {
                  "type": "string"
                },
                "type": "groupBy"
              }
            ],
            "limit": 50
          }
        }
      ],
      "title": "Ø 能耗（净值）",
      "type": "stat"
    },
    {
      "datasource": {
        "type": "grafana-postgresql-datasource",
        "uid": "TeslaMate"
      },
      "description": "总能耗（包含哨兵、非驾驶的其他电耗）",
      "fieldConfig": {
        "defaults": {
          "decimals": 0,
          "mappings": [],
          "thresholds": {
            "mode": "absolute",
            "steps": [
              {
                "color": "#c7d0d9"
              }
            ]
          },
          "unit": "none"
        },
        "overrides": [
          {
            "matcher": {
              "id": "byName",
              "options": "consumption_km"
            },
            "properties": [
              {
                "id": "unit",
                "value": "Wh/km"
              }
            ]
          },
          {
            "matcher": {
              "id": "byName",
              "options": "consumption_mi"
            },
            "properties": [
              {
                "id": "unit",
                "value": "Wh/mi"
              }
            ]
          }
        ]
      },
      "gridPos": {
        "h": 3,
        "w": 8,
        "x": 8,
        "y": 1
      },
      "id": 8,
      "maxDataPoints": 100,
      "options": {
        "colorMode": "value",
        "fieldOptions": {
          "calcs": ["mean"]
        },
        "graphMode": "none",
        "justifyMode": "auto",
        "orientation": "horizontal",
        "percentChangeColorMode": "standard",
        "reduceOptions": {
          "calcs": ["mean"],
          "fields": "",
          "values": false
        },
        "showPercentChange": false,
        "textMode": "value",
        "wideLayout": true
      },
      "pluginVersion": "12.0.2",
      "targets": [
        {
          "datasource": {
            "type": "grafana-postgresql-datasource",
            "uid": "TeslaMate"
          },
          "editorMode": "code",
          "format": "table",
          "rawQuery": true,
          "rawSql": "WITH d1 AS (\n\tSELECT\n\t\tc.car_id,\n\t\tlag(end_${preferred_range}_range_km) OVER (ORDER BY start_date) - start_${preferred_range}_range_km AS range_loss,\n\t\tp.odometer - lag(p.odometer) OVER (ORDER BY start_date) AS distance\n\tFROM\n\t\tcharging_processes c\n\tLEFT JOIN positions p ON p.id = c.position_id \n\tWHERE\n\t  end_date IS NOT NULL AND\n\t  c.car_id = $car_id\n\tORDER BY\n\t\tstart_date\n),\nd2 AS (\nSELECT\n\tcar_id,\n\tsum(range_loss) AS range_loss,\n\tsum(distance) AS distance\nFROM\n\td1\nWHERE\n\tdistance >= 0 AND range_loss >= 0\nGROUP BY\n\tcar_id\n)\nSELECT\nrange_loss * c.efficiency / convert_km(distance::numeric, '$length_unit') * 1000 AS \"consumption_$length_unit\"\nFROM\n\td2\n\tLEFT JOIN cars c ON c.id = car_id",
          "refId": "A",
<<<<<<< HEAD
          "select": [
            [
              {
                "params": ["latitude"],
                "type": "column"
              }
            ]
          ],
=======
>>>>>>> 92b504bf
          "sql": {
            "columns": [
              {
                "parameters": [],
                "type": "function"
              }
            ],
            "groupBy": [
              {
                "property": {
                  "type": "string"
                },
                "type": "groupBy"
              }
            ],
            "limit": 50
          }
        }
      ],
      "title": "Ø 能耗 (总)",
      "type": "stat"
    },
    {
      "datasource": {
        "type": "grafana-postgresql-datasource",
        "uid": "TeslaMate"
      },
      "description": "",
      "fieldConfig": {
        "defaults": {
          "decimals": 0,
          "mappings": [],
          "thresholds": {
            "mode": "absolute",
            "steps": [
              {
                "color": "#c7d0d9"
              }
            ]
          },
          "unit": "none"
        },
        "overrides": [
          {
            "matcher": {
              "id": "byName",
              "options": "distance_km"
            },
            "properties": [
              {
                "id": "unit",
                "value": "km"
              }
            ]
          },
          {
            "matcher": {
              "id": "byName",
              "options": "distance_mi"
            },
            "properties": [
              {
                "id": "unit",
                "value": "mi"
              }
            ]
          }
        ]
      },
      "gridPos": {
        "h": 3,
        "w": 8,
        "x": 16,
        "y": 1
      },
      "id": 6,
      "maxDataPoints": 100,
      "options": {
        "colorMode": "value",
        "fieldOptions": {
          "calcs": ["mean"]
        },
        "graphMode": "none",
        "justifyMode": "auto",
        "orientation": "horizontal",
        "percentChangeColorMode": "standard",
        "reduceOptions": {
          "calcs": ["mean"],
          "fields": "",
          "values": false
        },
        "showPercentChange": false,
        "textMode": "value",
        "wideLayout": true
      },
      "pluginVersion": "12.0.2",
      "targets": [
        {
          "datasource": {
            "type": "grafana-postgresql-datasource",
            "uid": "TeslaMate"
          },
          "editorMode": "code",
          "format": "table",
          "rawQuery": true,
          "rawSql": "select convert_km(sum(distance)::numeric, '$length_unit') as \"distance_$length_unit\" \nfrom drives \nwhere car_id = $car_id;",
          "refId": "A",
          "sql": {
            "columns": [
              {
<<<<<<< HEAD
                "params": ["latitude"],
                "type": "column"
=======
                "parameters": [],
                "type": "function"
>>>>>>> 92b504bf
              }
            ],
            "groupBy": [
              {
                "property": {
                  "type": "string"
                },
                "type": "groupBy"
              }
            ],
            "limit": 50
          }
        }
      ],
      "title": "记录里程",
      "type": "stat"
    },
    {
      "datasource": {
        "type": "grafana-postgresql-datasource",
        "uid": "TeslaMate"
      },
      "fieldConfig": {
        "defaults": {
          "custom": {
            "align": "auto",
            "cellOptions": {
              "type": "auto"
            },
            "filterable": false,
            "inspect": false
          },
          "mappings": [],
          "max": 100,
          "min": 0,
          "thresholds": {
            "mode": "absolute",
            "steps": [
              {
                "color": "green"
              }
            ]
          }
        },
        "overrides": [
          {
            "matcher": {
              "id": "byName",
              "options": "outside_temp_c"
            },
            "properties": [
              {
                "id": "displayName",
                "value": "温度"
              },
              {
                "id": "unit",
                "value": "celsius"
              },
              {
                "id": "custom.width",
                "value": 125
              }
            ]
          },
          {
            "matcher": {
              "id": "byName",
              "options": "outside_temp_f"
            },
            "properties": [
              {
                "id": "displayName",
                "value": "温度"
              },
              {
                "id": "unit",
                "value": "fahrenheit"
              },
              {
                "id": "custom.width",
                "value": 125
              }
            ]
          },
          {
            "matcher": {
              "id": "byName",
              "options": "efficiency"
            },
            "properties": [
              {
                "id": "displayName",
                "value": "驾车效率"
              },
              {
                "id": "unit",
                "value": "percentunit"
              },
              {
                "id": "decimals",
                "value": 1
              },
              {
                "id": "custom.cellOptions",
                "value": {
                  "mode": "lcd",
                  "type": "gauge"
                }
              },
              {
                "id": "thresholds",
                "value": {
                  "mode": "absolute",
                  "steps": [
                    {
                      "color": "super-light-orange"
                    },
                    {
                      "color": "light-orange",
                      "value": 0.65
                    },
                    {
                      "color": "light-green",
                      "value": 0.99
                    }
                  ]
                }
              },
              {
                "id": "max",
                "value": 1.15
              },
              {
                "id": "min",
                "value": 0
              }
            ]
          },
          {
            "matcher": {
              "id": "byName",
              "options": "consumption_km"
            },
            "properties": [
              {
                "id": "displayName",
                "value": "Ø 能耗（净值）"
              },
              {
                "id": "unit",
                "value": "Wh/km"
              },
              {
                "id": "custom.width",
                "value": 200
              }
            ]
          },
          {
            "matcher": {
              "id": "byName",
              "options": "consumption_mi"
            },
            "properties": [
              {
                "id": "displayName",
                "value": "Ø 能耗（净值）"
              },
              {
                "id": "unit",
                "value": "Wh/mi"
              },
              {
                "id": "custom.width",
                "value": 200
              }
            ]
          },
          {
            "matcher": {
              "id": "byName",
              "options": "total_distance_km"
            },
            "properties": [
              {
                "id": "displayName",
                "value": "里程"
              },
              {
                "id": "unit",
                "value": "km"
              },
              {
                "id": "custom.width",
                "value": 200
              }
            ]
          },
          {
            "matcher": {
              "id": "byName",
              "options": "total_distance_mi"
            },
            "properties": [
              {
                "id": "displayName",
                "value": "里程"
              },
              {
                "id": "unit",
                "value": "mi"
              },
              {
                "id": "custom.width",
                "value": 200
              }
            ]
          },
          {
            "matcher": {
              "id": "byName",
              "options": "avg_speed_km"
            },
            "properties": [
              {
                "id": "displayName",
                "value": "Ø 时速平均值"
              },
              {
                "id": "unit",
                "value": "velocitykmh"
              },
              {
                "id": "custom.width",
                "value": 200
              }
            ]
          },
          {
            "matcher": {
              "id": "byName",
              "options": "avg_speed_mi"
            },
            "properties": [
              {
                "id": "displayName",
                "value": "Ø 时速平均值"
              },
              {
                "id": "unit",
                "value": "velocitymph"
              },
              {
                "id": "custom.width",
                "value": 200
              }
            ]
          }
        ]
      },
      "gridPos": {
        "h": 12,
        "w": 24,
        "x": 0,
        "y": 4
      },
      "id": 2,
      "options": {
        "cellHeight": "sm",
        "footer": {
          "countRows": false,
          "fields": "",
          "reducer": ["sum"],
          "show": false
        },
        "showHeader": true,
        "sortBy": [
          {
            "desc": true,
            "displayName": "温度"
          }
        ]
      },
      "pluginVersion": "12.0.2",
      "targets": [
        {
          "datasource": {
            "type": "grafana-postgresql-datasource",
            "uid": "TeslaMate"
          },
          "editorMode": "code",
          "format": "table",
          "rawQuery": true,
          "rawSql": "WITH t AS (\n\tSELECT\n\t  CASE WHEN '$temp_unit' = 'C' THEN ROUND(cast(outside_temp_avg AS numeric) / 5, 0) * 5 \n\t\t\t   WHEN '$temp_unit' = 'F' THEN ROUND(cast(convert_celsius(outside_temp_avg, '$temp_unit') AS numeric) / 10, 0) * 10\n\t\tEND AS outside_temp,\n\t\tsum(start_ideal_range_km - end_ideal_range_km) AS total_ideal_range,\n\t\tsum(start_rated_range_km - end_rated_range_km) AS total_rated_range,\n\t\tsum(distance) AS total_distance,\n\t\tsum(duration_min) as duration,\n\t\tcar_id\n\tFROM\n\t\tdrives\n\tWHERE\n\t\tdistance IS NOT NULL\n\t\tAND car_id = $car_id\n\t\tAND convert_km(distance::numeric, '$length_unit') >= $min_distance \n\t\tAND start_${preferred_range}_range_km - end_${preferred_range}_range_km > 0.1\n\tGROUP BY\n\t\t1,\n\t\tcar_id\n)\n\nSELECT\n\toutside_temp as outside_temp_$temp_unit,\n  total_distance / total_${preferred_range}_range AS efficiency,\n\ttotal_${preferred_range}_range / convert_km(total_distance::numeric, '$length_unit') * c.efficiency * 1000 AS consumption_$length_unit,\n  convert_km(total_distance::numeric, '$length_unit') as total_distance_$length_unit,\n\t(convert_km(total_distance::numeric, '$length_unit') / duration) * 60 as avg_speed_$length_unit\nFROM\n\tt\nJOIN cars c ON t.car_id = c.id\nWHERE outside_temp IS NOT NULL\norder by 1 desc\n",
          "refId": "A",
<<<<<<< HEAD
          "select": [
            [
              {
                "params": ["latitude"],
                "type": "column"
              }
            ]
          ],
=======
>>>>>>> 92b504bf
          "sql": {
            "columns": [
              {
                "parameters": [],
                "type": "function"
              }
            ],
            "groupBy": [
              {
                "property": {
                  "type": "string"
                },
                "type": "groupBy"
              }
            ],
            "limit": 50
          }
        }
      ],
      "title": "温度 – 行驶效率",
      "type": "table"
    },
    {
      "datasource": {
        "type": "grafana-postgresql-datasource",
        "uid": "TeslaMate"
      },
      "fieldConfig": {
        "defaults": {
          "decimals": 0,
          "mappings": [],
          "thresholds": {
            "mode": "absolute",
            "steps": [
              {
                "color": "#c7d0d9"
              }
            ]
          },
          "unit": "short"
        },
        "overrides": [
          {
            "matcher": {
              "id": "byName",
              "options": "efficiency_km"
            },
            "properties": [
              {
                "id": "unit",
                "value": "Wh/km"
              }
            ]
          },
          {
            "matcher": {
              "id": "byName",
              "options": "efficiency_mi"
            },
            "properties": [
              {
                "id": "unit",
                "value": "Wh/mi"
              }
            ]
          }
        ]
      },
      "gridPos": {
        "h": 5,
        "w": 4,
        "x": 0,
        "y": 16
      },
      "id": 14,
      "maxDataPoints": 100,
      "options": {
        "colorMode": "value",
        "fieldOptions": {
          "calcs": ["mean"]
        },
        "graphMode": "none",
        "justifyMode": "auto",
        "orientation": "horizontal",
        "percentChangeColorMode": "standard",
        "reduceOptions": {
          "calcs": ["mean"],
          "fields": "",
          "values": false
        },
        "showPercentChange": false,
        "textMode": "value",
        "wideLayout": true
      },
      "pluginVersion": "12.0.2",
      "targets": [
        {
          "datasource": {
            "type": "grafana-postgresql-datasource",
            "uid": "TeslaMate"
          },
          "editorMode": "code",
          "format": "table",
          "rawQuery": true,
          "rawSql": "SELECT\n\tefficiency / convert_km(1, '$length_unit') * 1000 as \"efficiency_$length_unit\"\nFROM\n\tcars\nWHERE\n\tid = $car_id;",
          "refId": "A",
<<<<<<< HEAD
          "select": [
            [
              {
                "params": ["charge_energy_added"],
                "type": "column"
              }
            ]
          ],
=======
>>>>>>> 92b504bf
          "sql": {
            "columns": [
              {
                "parameters": [],
                "type": "function"
              }
            ],
            "groupBy": [
              {
                "property": {
                  "type": "string"
                },
                "type": "groupBy"
              }
            ],
            "limit": 50
          }
        }
      ],
      "title": "当前 $preferred_range 能耗",
      "type": "stat"
    },
    {
      "datasource": {
        "type": "grafana-postgresql-datasource",
        "uid": "TeslaMate"
      },
      "fieldConfig": {
        "defaults": {
          "custom": {
            "align": "auto",
            "cellOptions": {
              "type": "auto"
            },
            "filterable": false,
            "inspect": false
          },
          "mappings": [],
          "thresholds": {
            "mode": "absolute",
            "steps": [
              {
                "color": "green"
              }
            ]
          }
        },
        "overrides": [
          {
            "matcher": {
              "id": "byName",
              "options": "efficiency_km"
            },
            "properties": [
              {
                "id": "displayName",
                "value": "Efficiency"
              },
              {
                "id": "unit",
                "value": "Wh/km"
              }
            ]
          },
          {
            "matcher": {
              "id": "byName",
              "options": "efficiency_mi"
            },
            "properties": [
              {
                "id": "displayName",
                "value": "Efficiency"
              },
              {
                "id": "unit",
                "value": "Wh/mi"
              }
            ]
          }
        ]
      },
      "gridPos": {
        "h": 5,
        "w": 10,
        "x": 4,
        "y": 16
      },
      "id": 12,
      "options": {
        "cellHeight": "sm",
        "footer": {
          "countRows": false,
          "fields": "",
          "reducer": ["sum"],
          "show": false
        },
        "showHeader": true
      },
      "pluginVersion": "12.0.2",
      "targets": [
        {
          "datasource": {
            "type": "grafana-postgresql-datasource",
            "uid": "TeslaMate"
          },
          "editorMode": "code",
          "format": "table",
          "rawQuery": true,
          "rawSql": "SELECT\n  round((charge_energy_added / NULLIF(end_ideal_range_km - start_ideal_range_km, 0))::numeric / convert_km(1, '$length_unit'), 3) * 1000 as \"efficiency_$length_unit\",\n  count(*) as count\nFROM\n  charging_processes\nWHERE \n  car_id = $car_id\n  AND duration_min > 10\n  AND end_battery_level <= 95\n  AND start_ideal_range_km IS NOT NULL\n  AND end_ideal_range_km IS NOT NULL\n  AND charge_energy_added > 0\nGROUP BY\n  1\nORDER BY\n  2 DESC\nLIMIT 3",
          "refId": "A",
<<<<<<< HEAD
          "select": [
            [
              {
                "params": ["charge_energy_added"],
                "type": "column"
              }
            ]
          ],
=======
>>>>>>> 92b504bf
          "sql": {
            "columns": [
              {
                "parameters": [],
                "type": "function"
              }
            ],
            "groupBy": [
              {
                "property": {
                  "type": "string"
                },
                "type": "groupBy"
              }
            ],
            "limit": 50
          }
        }
      ],
      "title": "Derived ideal efficiencies",
      "type": "table"
    },
    {
      "datasource": {
        "type": "grafana-postgresql-datasource",
        "uid": "TeslaMate"
      },
      "fieldConfig": {
        "defaults": {
          "custom": {
            "align": "auto",
            "cellOptions": {
              "type": "auto"
            },
            "filterable": false,
            "inspect": false
          },
          "mappings": [],
          "thresholds": {
            "mode": "absolute",
            "steps": [
              {
                "color": "green"
              }
            ]
          }
        },
        "overrides": [
          {
            "matcher": {
              "id": "byName",
              "options": "efficiency_km"
            },
            "properties": [
              {
                "id": "unit",
                "value": "Wh/km"
              },
              {
                "id": "displayName",
                "value": "Efficiency"
              }
            ]
          },
          {
            "matcher": {
              "id": "byName",
              "options": "efficiency_mi"
            },
            "properties": [
              {
                "id": "displayName",
                "value": "Efficiency"
              },
              {
                "id": "unit",
                "value": "Wh/mi"
              }
            ]
          }
        ]
      },
      "gridPos": {
        "h": 5,
        "w": 10,
        "x": 14,
        "y": 16
      },
      "id": 15,
      "options": {
        "cellHeight": "sm",
        "footer": {
          "countRows": false,
          "fields": "",
          "reducer": ["sum"],
          "show": false
        },
        "showHeader": true
      },
      "pluginVersion": "12.0.2",
      "targets": [
        {
          "datasource": {
            "type": "grafana-postgresql-datasource",
            "uid": "TeslaMate"
          },
          "editorMode": "code",
          "format": "table",
          "rawQuery": true,
          "rawSql": "SELECT\n  round((charge_energy_added / NULLIF(end_rated_range_km - start_rated_range_km, 0))::numeric / convert_km(1, '$length_unit'), 3) * 1000 as \"efficiency_$length_unit\",\n\tcount(*) as count\nFROM\n  charging_processes\nWHERE \n  car_id = $car_id\n  AND duration_min > 10\n  AND end_battery_level <= 95\n  AND start_rated_range_km IS NOT NULL\n  AND end_rated_range_km IS NOT NULL\n  AND charge_energy_added > 0\nGROUP BY\n  1\nORDER BY\n  2 DESC\nLIMIT 3",
          "refId": "A",
<<<<<<< HEAD
          "select": [
            [
              {
                "params": ["charge_energy_added"],
                "type": "column"
              }
            ]
          ],
=======
>>>>>>> 92b504bf
          "sql": {
            "columns": [
              {
                "parameters": [],
                "type": "function"
              }
            ],
            "groupBy": [
              {
                "property": {
                  "type": "string"
                },
                "type": "groupBy"
              }
            ],
            "limit": 50
          }
        }
      ],
      "title": "Derived rated efficiencies",
      "type": "table"
    }
  ],
  "preload": false,
  "refresh": "",
  "schemaVersion": 41,
  "tags": ["tesla"],
  "templating": {
    "list": [
      {
        "current": {},
        "datasource": {
          "type": "grafana-postgresql-datasource",
          "uid": "TeslaMate"
        },
        "definition": "SELECT\n    id as __value,\n    CASE WHEN COUNT(id) OVER (PARTITION BY name) > 1 AND name IS NOT NULL THEN CONCAT(name, ' - ', RIGHT(vin, 6)) ELSE COALESCE(name, CONCAT('VIN ', vin)) end as __text \nFROM cars\nORDER BY display_priority ASC, name ASC, vin ASC;",
        "hide": 2,
        "includeAll": true,
        "label": "Car",
        "name": "car_id",
        "options": [],
        "query": "SELECT\n    id as __value,\n    CASE WHEN COUNT(id) OVER (PARTITION BY name) > 1 AND name IS NOT NULL THEN CONCAT(name, ' - ', RIGHT(vin, 6)) ELSE COALESCE(name, CONCAT('VIN ', vin)) end as __text \nFROM cars\nORDER BY display_priority ASC, name ASC, vin ASC;",
        "refresh": 1,
        "regex": "",
        "type": "query"
      },
      {
        "current": {},
        "datasource": {
          "type": "grafana-postgresql-datasource",
          "uid": "TeslaMate"
        },
        "definition": "select unit_of_temperature from settings limit 1;",
        "hide": 2,
        "includeAll": false,
        "name": "temp_unit",
        "options": [],
        "query": "select unit_of_temperature from settings limit 1;",
        "refresh": 1,
        "regex": "",
        "type": "query"
      },
      {
        "current": {},
        "datasource": {
          "type": "grafana-postgresql-datasource",
          "uid": "TeslaMate"
        },
        "definition": "select unit_of_length from settings limit 1;",
        "hide": 2,
        "includeAll": false,
        "name": "length_unit",
        "options": [],
        "query": "select unit_of_length from settings limit 1;",
        "refresh": 1,
        "regex": "",
        "type": "query"
      },
      {
        "current": {},
        "datasource": {
          "type": "grafana-postgresql-datasource",
          "uid": "TeslaMate"
        },
        "definition": "select preferred_range from settings limit 1;",
        "hide": 2,
        "includeAll": false,
        "name": "preferred_range",
        "options": [],
        "query": "select preferred_range from settings limit 1;",
        "refresh": 1,
        "regex": "",
        "type": "query"
      },
      {
        "current": {
          "text": "1",
          "value": "1"
        },
        "includeAll": false,
        "label": "min. distance per drive",
        "name": "min_distance",
        "options": [
          {
            "selected": true,
            "text": "1",
            "value": "1"
          },
          {
            "selected": false,
            "text": "5",
            "value": "5"
          },
          {
            "selected": false,
            "text": "10",
            "value": "10"
          },
          {
            "selected": false,
            "text": "25",
            "value": "25"
          },
          {
            "selected": false,
            "text": "50",
            "value": "50"
          }
        ],
        "query": "1, 5, 10, 25, 50",
        "type": "custom"
      },
      {
        "current": {},
        "datasource": {
          "type": "grafana-postgresql-datasource",
          "uid": "TeslaMate"
        },
        "definition": "select base_url from settings limit 1;",
        "hide": 2,
        "includeAll": false,
        "name": "base_url",
        "options": [],
        "query": "select base_url from settings limit 1;",
        "refresh": 1,
        "regex": "",
        "type": "query"
      }
    ]
  },
  "time": {
    "from": "now-6h",
    "to": "now"
  },
  "timepicker": {
    "hidden": true
  },
  "timezone": "",
  "title": "能耗统计",
  "uid": "fu4SiQgWz",
  "version": 1
}<|MERGE_RESOLUTION|>--- conflicted
+++ resolved
@@ -30,7 +30,9 @@
     {
       "asDropdown": true,
       "icon": "external link",
-      "tags": ["tesla"],
+      "tags": [
+        "tesla"
+      ],
       "title": "Dashboards",
       "type": "dashboards"
     }
@@ -55,7 +57,7 @@
         "type": "grafana-postgresql-datasource",
         "uid": "TeslaMate"
       },
-      "description": "行程实际续航",
+      "description": "(Range lost while driving * Efficiency) / Distance driven",
       "fieldConfig": {
         "defaults": {
           "decimals": 0,
@@ -108,14 +110,18 @@
       "options": {
         "colorMode": "value",
         "fieldOptions": {
-          "calcs": ["mean"]
+          "calcs": [
+            "mean"
+          ]
         },
         "graphMode": "none",
         "justifyMode": "auto",
         "orientation": "horizontal",
         "percentChangeColorMode": "standard",
         "reduceOptions": {
-          "calcs": ["mean"],
+          "calcs": [
+            "mean"
+          ],
           "fields": "",
           "values": false
         },
@@ -135,17 +141,6 @@
           "rawQuery": true,
           "rawSql": "select \n  sum((start_${preferred_range}_range_km - end_${preferred_range}_range_km) * cars.efficiency) / convert_km(sum(distance)::numeric, '$length_unit') * 1000 AS \"consumption_$length_unit\"\nfrom drives \ninner join cars on cars.id = car_id\nwhere \n  distance is not null and\n  start_${preferred_range}_range_km - end_${preferred_range}_range_km >= 0.1 and\n  car_id = $car_id",
           "refId": "A",
-<<<<<<< HEAD
-          "select": [
-            [
-              {
-                "params": ["latitude"],
-                "type": "column"
-              }
-            ]
-          ],
-=======
->>>>>>> 92b504bf
           "sql": {
             "columns": [
               {
@@ -165,7 +160,7 @@
           }
         }
       ],
-      "title": "Ø 能耗（净值）",
+      "title": "Ø Consumption (net)",
       "type": "stat"
     },
     {
@@ -173,7 +168,7 @@
         "type": "grafana-postgresql-datasource",
         "uid": "TeslaMate"
       },
-      "description": "总能耗（包含哨兵、非驾驶的其他电耗）",
+      "description": "(Range lost between charges * Efficiency) / Distance driven between charges",
       "fieldConfig": {
         "defaults": {
           "decimals": 0,
@@ -226,14 +221,18 @@
       "options": {
         "colorMode": "value",
         "fieldOptions": {
-          "calcs": ["mean"]
+          "calcs": [
+            "mean"
+          ]
         },
         "graphMode": "none",
         "justifyMode": "auto",
         "orientation": "horizontal",
         "percentChangeColorMode": "standard",
         "reduceOptions": {
-          "calcs": ["mean"],
+          "calcs": [
+            "mean"
+          ],
           "fields": "",
           "values": false
         },
@@ -253,17 +252,6 @@
           "rawQuery": true,
           "rawSql": "WITH d1 AS (\n\tSELECT\n\t\tc.car_id,\n\t\tlag(end_${preferred_range}_range_km) OVER (ORDER BY start_date) - start_${preferred_range}_range_km AS range_loss,\n\t\tp.odometer - lag(p.odometer) OVER (ORDER BY start_date) AS distance\n\tFROM\n\t\tcharging_processes c\n\tLEFT JOIN positions p ON p.id = c.position_id \n\tWHERE\n\t  end_date IS NOT NULL AND\n\t  c.car_id = $car_id\n\tORDER BY\n\t\tstart_date\n),\nd2 AS (\nSELECT\n\tcar_id,\n\tsum(range_loss) AS range_loss,\n\tsum(distance) AS distance\nFROM\n\td1\nWHERE\n\tdistance >= 0 AND range_loss >= 0\nGROUP BY\n\tcar_id\n)\nSELECT\nrange_loss * c.efficiency / convert_km(distance::numeric, '$length_unit') * 1000 AS \"consumption_$length_unit\"\nFROM\n\td2\n\tLEFT JOIN cars c ON c.id = car_id",
           "refId": "A",
-<<<<<<< HEAD
-          "select": [
-            [
-              {
-                "params": ["latitude"],
-                "type": "column"
-              }
-            ]
-          ],
-=======
->>>>>>> 92b504bf
           "sql": {
             "columns": [
               {
@@ -283,7 +271,7 @@
           }
         }
       ],
-      "title": "Ø 能耗 (总)",
+      "title": "Ø Consumption (gross)",
       "type": "stat"
     },
     {
@@ -291,7 +279,7 @@
         "type": "grafana-postgresql-datasource",
         "uid": "TeslaMate"
       },
-      "description": "",
+      "description": "Distance of all logged drives",
       "fieldConfig": {
         "defaults": {
           "decimals": 0,
@@ -344,14 +332,18 @@
       "options": {
         "colorMode": "value",
         "fieldOptions": {
-          "calcs": ["mean"]
+          "calcs": [
+            "mean"
+          ]
         },
         "graphMode": "none",
         "justifyMode": "auto",
         "orientation": "horizontal",
         "percentChangeColorMode": "standard",
         "reduceOptions": {
-          "calcs": ["mean"],
+          "calcs": [
+            "mean"
+          ],
           "fields": "",
           "values": false
         },
@@ -374,13 +366,8 @@
           "sql": {
             "columns": [
               {
-<<<<<<< HEAD
-                "params": ["latitude"],
-                "type": "column"
-=======
                 "parameters": [],
                 "type": "function"
->>>>>>> 92b504bf
               }
             ],
             "groupBy": [
@@ -395,7 +382,7 @@
           }
         }
       ],
-      "title": "记录里程",
+      "title": "Logged Distance",
       "type": "stat"
     },
     {
@@ -434,7 +421,7 @@
             "properties": [
               {
                 "id": "displayName",
-                "value": "温度"
+                "value": "Temperature"
               },
               {
                 "id": "unit",
@@ -454,7 +441,7 @@
             "properties": [
               {
                 "id": "displayName",
-                "value": "温度"
+                "value": "Temperature"
               },
               {
                 "id": "unit",
@@ -474,7 +461,7 @@
             "properties": [
               {
                 "id": "displayName",
-                "value": "驾车效率"
+                "value": "Driving Efficiency"
               },
               {
                 "id": "unit",
@@ -528,7 +515,7 @@
             "properties": [
               {
                 "id": "displayName",
-                "value": "Ø 能耗（净值）"
+                "value": "Ø Consumption (net)"
               },
               {
                 "id": "unit",
@@ -548,7 +535,7 @@
             "properties": [
               {
                 "id": "displayName",
-                "value": "Ø 能耗（净值）"
+                "value": "Ø Consumption (net)"
               },
               {
                 "id": "unit",
@@ -568,7 +555,7 @@
             "properties": [
               {
                 "id": "displayName",
-                "value": "里程"
+                "value": "Distance"
               },
               {
                 "id": "unit",
@@ -588,7 +575,7 @@
             "properties": [
               {
                 "id": "displayName",
-                "value": "里程"
+                "value": "Distance"
               },
               {
                 "id": "unit",
@@ -608,7 +595,7 @@
             "properties": [
               {
                 "id": "displayName",
-                "value": "Ø 时速平均值"
+                "value": "Ø Speed"
               },
               {
                 "id": "unit",
@@ -628,7 +615,7 @@
             "properties": [
               {
                 "id": "displayName",
-                "value": "Ø 时速平均值"
+                "value": "Ø Speed"
               },
               {
                 "id": "unit",
@@ -654,14 +641,16 @@
         "footer": {
           "countRows": false,
           "fields": "",
-          "reducer": ["sum"],
+          "reducer": [
+            "sum"
+          ],
           "show": false
         },
         "showHeader": true,
         "sortBy": [
           {
             "desc": true,
-            "displayName": "温度"
+            "displayName": "Temperature"
           }
         ]
       },
@@ -677,17 +666,6 @@
           "rawQuery": true,
           "rawSql": "WITH t AS (\n\tSELECT\n\t  CASE WHEN '$temp_unit' = 'C' THEN ROUND(cast(outside_temp_avg AS numeric) / 5, 0) * 5 \n\t\t\t   WHEN '$temp_unit' = 'F' THEN ROUND(cast(convert_celsius(outside_temp_avg, '$temp_unit') AS numeric) / 10, 0) * 10\n\t\tEND AS outside_temp,\n\t\tsum(start_ideal_range_km - end_ideal_range_km) AS total_ideal_range,\n\t\tsum(start_rated_range_km - end_rated_range_km) AS total_rated_range,\n\t\tsum(distance) AS total_distance,\n\t\tsum(duration_min) as duration,\n\t\tcar_id\n\tFROM\n\t\tdrives\n\tWHERE\n\t\tdistance IS NOT NULL\n\t\tAND car_id = $car_id\n\t\tAND convert_km(distance::numeric, '$length_unit') >= $min_distance \n\t\tAND start_${preferred_range}_range_km - end_${preferred_range}_range_km > 0.1\n\tGROUP BY\n\t\t1,\n\t\tcar_id\n)\n\nSELECT\n\toutside_temp as outside_temp_$temp_unit,\n  total_distance / total_${preferred_range}_range AS efficiency,\n\ttotal_${preferred_range}_range / convert_km(total_distance::numeric, '$length_unit') * c.efficiency * 1000 AS consumption_$length_unit,\n  convert_km(total_distance::numeric, '$length_unit') as total_distance_$length_unit,\n\t(convert_km(total_distance::numeric, '$length_unit') / duration) * 60 as avg_speed_$length_unit\nFROM\n\tt\nJOIN cars c ON t.car_id = c.id\nWHERE outside_temp IS NOT NULL\norder by 1 desc\n",
           "refId": "A",
-<<<<<<< HEAD
-          "select": [
-            [
-              {
-                "params": ["latitude"],
-                "type": "column"
-              }
-            ]
-          ],
-=======
->>>>>>> 92b504bf
           "sql": {
             "columns": [
               {
@@ -707,7 +685,7 @@
           }
         }
       ],
-      "title": "温度 – 行驶效率",
+      "title": "Temperature – Driving Efficiency",
       "type": "table"
     },
     {
@@ -767,14 +745,18 @@
       "options": {
         "colorMode": "value",
         "fieldOptions": {
-          "calcs": ["mean"]
+          "calcs": [
+            "mean"
+          ]
         },
         "graphMode": "none",
         "justifyMode": "auto",
         "orientation": "horizontal",
         "percentChangeColorMode": "standard",
         "reduceOptions": {
-          "calcs": ["mean"],
+          "calcs": [
+            "mean"
+          ],
           "fields": "",
           "values": false
         },
@@ -794,17 +776,6 @@
           "rawQuery": true,
           "rawSql": "SELECT\n\tefficiency / convert_km(1, '$length_unit') * 1000 as \"efficiency_$length_unit\"\nFROM\n\tcars\nWHERE\n\tid = $car_id;",
           "refId": "A",
-<<<<<<< HEAD
-          "select": [
-            [
-              {
-                "params": ["charge_energy_added"],
-                "type": "column"
-              }
-            ]
-          ],
-=======
->>>>>>> 92b504bf
           "sql": {
             "columns": [
               {
@@ -824,7 +795,7 @@
           }
         }
       ],
-      "title": "当前 $preferred_range 能耗",
+      "title": "Current $preferred_range efficiency",
       "type": "stat"
     },
     {
@@ -899,7 +870,9 @@
         "footer": {
           "countRows": false,
           "fields": "",
-          "reducer": ["sum"],
+          "reducer": [
+            "sum"
+          ],
           "show": false
         },
         "showHeader": true
@@ -916,17 +889,6 @@
           "rawQuery": true,
           "rawSql": "SELECT\n  round((charge_energy_added / NULLIF(end_ideal_range_km - start_ideal_range_km, 0))::numeric / convert_km(1, '$length_unit'), 3) * 1000 as \"efficiency_$length_unit\",\n  count(*) as count\nFROM\n  charging_processes\nWHERE \n  car_id = $car_id\n  AND duration_min > 10\n  AND end_battery_level <= 95\n  AND start_ideal_range_km IS NOT NULL\n  AND end_ideal_range_km IS NOT NULL\n  AND charge_energy_added > 0\nGROUP BY\n  1\nORDER BY\n  2 DESC\nLIMIT 3",
           "refId": "A",
-<<<<<<< HEAD
-          "select": [
-            [
-              {
-                "params": ["charge_energy_added"],
-                "type": "column"
-              }
-            ]
-          ],
-=======
->>>>>>> 92b504bf
           "sql": {
             "columns": [
               {
@@ -1021,7 +983,9 @@
         "footer": {
           "countRows": false,
           "fields": "",
-          "reducer": ["sum"],
+          "reducer": [
+            "sum"
+          ],
           "show": false
         },
         "showHeader": true
@@ -1038,17 +1002,6 @@
           "rawQuery": true,
           "rawSql": "SELECT\n  round((charge_energy_added / NULLIF(end_rated_range_km - start_rated_range_km, 0))::numeric / convert_km(1, '$length_unit'), 3) * 1000 as \"efficiency_$length_unit\",\n\tcount(*) as count\nFROM\n  charging_processes\nWHERE \n  car_id = $car_id\n  AND duration_min > 10\n  AND end_battery_level <= 95\n  AND start_rated_range_km IS NOT NULL\n  AND end_rated_range_km IS NOT NULL\n  AND charge_energy_added > 0\nGROUP BY\n  1\nORDER BY\n  2 DESC\nLIMIT 3",
           "refId": "A",
-<<<<<<< HEAD
-          "select": [
-            [
-              {
-                "params": ["charge_energy_added"],
-                "type": "column"
-              }
-            ]
-          ],
-=======
->>>>>>> 92b504bf
           "sql": {
             "columns": [
               {
@@ -1075,7 +1028,9 @@
   "preload": false,
   "refresh": "",
   "schemaVersion": 41,
-  "tags": ["tesla"],
+  "tags": [
+    "tesla"
+  ],
   "templating": {
     "list": [
       {
@@ -1207,7 +1162,7 @@
     "hidden": true
   },
   "timezone": "",
-  "title": "能耗统计",
+  "title": "Efficiency",
   "uid": "fu4SiQgWz",
   "version": 1
 }