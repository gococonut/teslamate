{
  "annotations": {
    "list": [
      {
        "builtIn": 1,
        "datasource": {
          "type": "grafana",
          "uid": "-- Grafana --"
        },
        "enable": true,
        "hide": true,
        "iconColor": "rgba(0, 211, 255, 1)",
        "name": "Annotations & Alerts",
        "type": "dashboard"
      }
    ]
  },
  "editable": true,
  "fiscalYearStartMonth": 0,
  "graphTooltip": 0,
  "links": [
    {
      "icon": "dashboard",
      "tags": [],
      "title": "TeslaMate",
      "tooltip": "",
      "type": "link",
      "url": "${base_url:raw}"
    },
    {
      "asDropdown": true,
      "icon": "external link",
      "tags": ["tesla"],
      "title": "Dashboards",
      "type": "dashboards"
    }
  ],
  "panels": [
    {
      "collapsed": false,
      "gridPos": {
        "h": 1,
        "w": 24,
        "x": 0,
        "y": 0
      },
      "id": 4,
      "panels": [],
      "repeat": "car_id",
      "title": "$car_id",
      "type": "row"
    },
    {
      "datasource": {
        "type": "grafana-postgresql-datasource",
        "uid": "TeslaMate"
      },
      "fieldConfig": {
        "defaults": {
          "color": {
            "mode": "palette-classic"
          },
          "custom": {
            "axisBorderShow": false,
            "axisCenteredZero": false,
            "axisColorMode": "text",
            "axisLabel": "电池容量",
            "axisPlacement": "auto",
            "barAlignment": 0,
            "barWidthFactor": 0.6,
            "drawStyle": "line",
            "fillOpacity": 10,
            "gradientMode": "opacity",
            "hideFrom": {
              "legend": false,
              "tooltip": false,
              "viz": false
            },
            "insertNulls": false,
            "lineInterpolation": "stepAfter",
            "lineWidth": 1,
            "pointSize": 5,
            "scaleDistribution": {
              "type": "linear"
            },
            "showPoints": "never",
            "spanNulls": true,
            "stacking": {
              "group": "A",
              "mode": "none"
            },
            "thresholdsStyle": {
              "mode": "line"
            }
          },
          "decimals": 0,
          "links": [],
          "mappings": [],
          "max": 100,
          "min": 0,
          "thresholds": {
            "mode": "absolute",
            "steps": [
              {
                "color": "transparent"
              }
            ]
          },
          "unit": "percent"
        },
        "overrides": []
      },
      "gridPos": {
        "h": 21,
        "w": 24,
        "x": 0,
        "y": 1
      },
      "id": 2,
      "options": {
        "legend": {
          "calcs": ["mean", "max", "min"],
          "displayMode": "table",
          "placement": "bottom",
          "showLegend": true
        },
        "tooltip": {
          "hideZeros": false,
          "maxHeight": 600,
          "mode": "multi",
          "sort": "none"
        }
      },
      "pluginVersion": "12.0.2",
      "targets": [
        {
          "datasource": {
            "type": "grafana-postgresql-datasource",
            "uid": "TeslaMate"
          },
          "editorMode": "code",
          "format": "time_series",
          "rawQuery": true,
<<<<<<< HEAD
          "rawSql": "SELECT\n\tdate_bin('2 minutes'::interval, date at time zone 'UTC', to_timestamp(${__from:date:seconds})) as time,\n\tavg(battery_level) AS \"电池容量\",\n\tavg(usable_battery_level) AS \"可用电池容量\"\nfrom positions\n\tWHERE $__timeFilter(date) AND car_id = $car_id and ideal_battery_range_km is not null\n\tgroup by time\n\tORDER BY time ASC\n;",
          "refId": "A",
          "select": [
            [
              {
                "params": ["value"],
                "type": "column"
              }
            ]
          ],
=======
          "rawSql": "SELECT\n\tdate_bin('2 minutes'::interval, timezone('UTC', date), to_timestamp(${__from:date:seconds})) as time,\n\tavg(battery_level) AS \"Battery Level\",\n\tavg(usable_battery_level) AS \"Usable Battery Level\"\nfrom positions\n\tWHERE $__timeFilter(date) AND car_id = $car_id and ideal_battery_range_km is not null\n\tgroup by time\n\tORDER BY time ASC\n;",
          "refId": "A",
>>>>>>> 92b504bf
          "sql": {
            "columns": [
              {
                "parameters": [],
                "type": "function"
              }
            ],
            "groupBy": [
              {
                "property": {
                  "type": "string"
                },
                "type": "groupBy"
              }
            ],
            "limit": 50
          }
        },
        {
          "datasource": {
            "type": "grafana-postgresql-datasource",
            "uid": "TeslaMate"
          },
          "editorMode": "code",
          "format": "table",
          "rawQuery": true,
          "rawSql": "SELECT\r\n  20 as lower,\r\n  CASE WHEN lfp_battery THEN 100 ELSE 80 END as upper\r\nfrom cars inner join car_settings on cars.settings_id = car_settings.id\r\nwhere cars.id = $car_id",
          "refId": "B",
          "sql": {
            "columns": [
              {
                "parameters": [],
                "type": "function"
              }
            ],
            "groupBy": [
              {
                "property": {
                  "type": "string"
                },
                "type": "groupBy"
              }
            ],
            "limit": 50
          }
        },
        {
          "datasource": {
            "type": "grafana-postgresql-datasource",
            "uid": "TeslaMate"
          },
          "editorMode": "code",
          "format": "table",
          "rawQuery": true,
<<<<<<< HEAD
          "rawSql": "-- To be able to calculate percentiles for unevenly sampled values we are bucketing & gapfilling values before running calculations\r\nwith positions_filtered as (\r\n    select\r\n        date,\r\n        battery_level\r\n    from\r\n        positions p\r\n    where\r\n        p.car_id = $car_id\r\n        -- p.ideal_battery_range_km condition is added to reduce overall amount of data and avoid data biases while driving (unevenly sampled data)\r\n        and p.ideal_battery_range_km is not null\r\n        and 1 = $include_average_percentiles\r\n),\r\ngen_date_series as (\r\n    select\r\n        -- series is used to bucket data and avoid gaps in series used to determine percentiles\r\n        generate_series(to_timestamp(${__from:date:seconds} - (86400 * $days_moving_average_percentiles / 2)), to_timestamp(${__to:date:seconds}), concat($bucket_width, ' seconds')::INTERVAL) as series_id\r\n),\r\ndate_series as (\r\n    select\r\n        series_id at time zone 'UTC' as series_id,\r\n        -- before joining, get beginning of next series to be able to left join `positions_filtered`\r\n        lead(series_id) over (order by series_id asc) at time zone 'UTC' as next_series_id\r\n    from\r\n        gen_date_series\r\n),\r\npositions_bucketed as (\r\n    select\r\n        series_id,\r\n        -- simple average can result in loss of accuracy, see https://www.timescale.com/blog/what-time-weighted-averages-are-and-why-you-should-care/ for details\r\n        avg(battery_level) as battery_level,\r\n        min(positions_filtered.date) as series_min_date\r\n    from\r\n        date_series\r\n    left join positions_filtered on\r\n        positions_filtered.date >= date_series.series_id\r\n        and positions_filtered.date < date_series.next_series_id\r\n    group by\r\n        series_id\r\n),\r\n-- PostgreSQL cannot IGNORE NULLS via Window Functions LAST_VALUE - therefore use natural behavior of COUNT & MAX, see https://www.reddit.com/r/SQL/comments/wb949v/comment/ii5mmmi/ for details\r\npositions_bucketed_gapfilling_locf_intermediate as (\r\n    select\r\n        series_id,\r\n        battery_level,\r\n        series_min_date,\r\n        count(battery_level) over (order by series_id) as i\r\n    from\r\n        positions_bucketed\r\n\r\n),\r\npositions_bucketed_gapfilled_locf as (\r\n    select\r\n        series_id,\r\n        series_min_date,\r\n        max(battery_level) over (partition by i) as battery_level_locf\r\n    from\r\n        positions_bucketed_gapfilling_locf_intermediate\r\n),\r\n-- PostgreSQL cannot use PERCENTILE_DISC as Window Function - therefore use ARRAY_AGG and UNNEST, see https://stackoverflow.com/a/72718604 for details\r\npositions_bucketed_gapfilled_locf_percentile_intermediate as (\r\n    select\r\n        series_id,\r\n        series_min_date,\r\n        min(series_min_date) over () as min_date,\r\n        array_agg(battery_level_locf) over w as arr,\r\n        avg(battery_level_locf) over w as battery_level_avg\r\n    from\r\n        positions_bucketed_gapfilled_locf\r\n    window w as (rows between (86400 / $bucket_width) * ($days_moving_average_percentiles / 2) preceding and (86400 / $bucket_width) * ($days_moving_average_percentiles / 2) following)\r\n)\r\n\r\nselect\r\n    series_id::timestamptz,\r\n    (select percentile_cont(0.075) within group (order by s) from unnest(arr) trick(s)) as \"$days_moving_average_percentiles 日移动 7.5% 分位数 (${bucket_width:text} 时段)\",\r\n    battery_level_avg as \"$days_moving_average_percentiles 日移动平均 (${bucket_width:text} 时段)\",\r\n    (select percentile_cont(0.5) within group (order by s) from unnest(arr) trick(s)) as \"$days_moving_average_percentiles 日移动中位数 (${bucket_width:text} 时段)\",\r\n    (select percentile_cont(0.925) within group (order by s) from unnest(arr) trick(s)) as \"$days_moving_average_percentiles Day Moving 92.5% 分位数 (${bucket_width:text} 时段)\"\r\nfrom\r\n    positions_bucketed_gapfilled_locf_percentile_intermediate where $__timeFilter(series_id) and series_min_date >= min_date",
=======
          "rawSql": "-- To be able to calculate percentiles for unevenly sampled values we are bucketing & gapfilling values before running calculations\r\nwith positions_filtered as (\r\n    select\r\n        date,\r\n        battery_level\r\n    from\r\n        positions p\r\n    where\r\n        p.car_id = $car_id\r\n        -- p.ideal_battery_range_km condition is added to reduce overall amount of data and avoid data biases while driving (unevenly sampled data)\r\n        and p.ideal_battery_range_km is not null\r\n        and 1 = $include_average_percentiles\r\n),\r\ngen_date_series as (\r\n    select\r\n        -- series is used to bucket data and avoid gaps in series used to determine percentiles\r\n        generate_series(to_timestamp(${__from:date:seconds} - (86400 * $days_moving_average_percentiles / 2)), to_timestamp(${__to:date:seconds}), concat($bucket_width, ' seconds')::INTERVAL) as series_id\r\n),\r\ndate_series as (\r\n    select\r\n        timezone('UTC', series_id) as series_id,\r\n        -- before joining, get beginning of next series to be able to left join `positions_filtered`\r\n        timezone('UTC', lead(series_id) over (order by series_id asc)) as next_series_id\r\n    from\r\n        gen_date_series\r\n),\r\npositions_bucketed as (\r\n    select\r\n        series_id,\r\n        -- simple average can result in loss of accuracy, see https://www.timescale.com/blog/what-time-weighted-averages-are-and-why-you-should-care/ for details\r\n        avg(battery_level) as battery_level,\r\n        min(positions_filtered.date) as series_min_date\r\n    from\r\n        date_series\r\n    left join positions_filtered on\r\n        positions_filtered.date >= date_series.series_id\r\n        and positions_filtered.date < date_series.next_series_id\r\n    group by\r\n        series_id\r\n),\r\n-- PostgreSQL cannot IGNORE NULLS via Window Functions LAST_VALUE - therefore use natural behavior of COUNT & MAX, see https://www.reddit.com/r/SQL/comments/wb949v/comment/ii5mmmi/ for details\r\npositions_bucketed_gapfilling_locf_intermediate as (\r\n    select\r\n        series_id,\r\n        battery_level,\r\n        series_min_date,\r\n        count(battery_level) over (order by series_id) as i\r\n    from\r\n        positions_bucketed\r\n\r\n),\r\npositions_bucketed_gapfilled_locf as (\r\n    select\r\n        series_id,\r\n        series_min_date,\r\n        max(battery_level) over (partition by i) as battery_level_locf\r\n    from\r\n        positions_bucketed_gapfilling_locf_intermediate\r\n),\r\n-- PostgreSQL cannot use PERCENTILE_DISC as Window Function - therefore use ARRAY_AGG and UNNEST, see https://stackoverflow.com/a/72718604 for details\r\npositions_bucketed_gapfilled_locf_percentile_intermediate as (\r\n    select\r\n        series_id,\r\n        series_min_date,\r\n        min(series_min_date) over () as min_date,\r\n        array_agg(battery_level_locf) over w as arr,\r\n        avg(battery_level_locf) over w as battery_level_avg\r\n    from\r\n        positions_bucketed_gapfilled_locf\r\n    window w as (rows between (86400 / $bucket_width) * ($days_moving_average_percentiles / 2) preceding and (86400 / $bucket_width) * ($days_moving_average_percentiles / 2) following)\r\n)\r\n\r\nselect\r\n    series_id::timestamptz,\r\n    (select percentile_cont(0.075) within group (order by s) from unnest(arr) trick(s)) as \"$days_moving_average_percentiles Day Moving 7.5% Percentile (${bucket_width:text} buckets)\",\r\n    battery_level_avg as \"$days_moving_average_percentiles Day Moving Average (${bucket_width:text} buckets)\",\r\n    (select percentile_cont(0.5) within group (order by s) from unnest(arr) trick(s)) as \"$days_moving_average_percentiles Day Moving Median (${bucket_width:text} buckets)\",\r\n    (select percentile_cont(0.925) within group (order by s) from unnest(arr) trick(s)) as \"$days_moving_average_percentiles Day Moving 92.5% Percentile (${bucket_width:text} buckets)\"\r\nfrom\r\n    positions_bucketed_gapfilled_locf_percentile_intermediate where $__timeFilter(series_id) and series_min_date >= min_date",
>>>>>>> 92b504bf
          "refId": "C",
          "sql": {
            "columns": [
              {
                "parameters": [],
                "type": "function"
              }
            ],
            "groupBy": [
              {
                "property": {
                  "type": "string"
                },
                "type": "groupBy"
              }
            ],
            "limit": 50
          }
        }
      ],
      "title": "电池容量图",
      "transformations": [
        {
          "id": "configFromData",
          "options": {
            "applyTo": {
              "id": "byFrameRefID",
              "options": "A"
            },
            "configRefId": "B",
            "mappings": [
              {
                "fieldName": "lower",
                "handlerArguments": {
                  "threshold": {
                    "color": "green"
                  }
                },
                "handlerKey": "threshold1"
              },
              {
                "fieldName": "upper",
                "handlerArguments": {
                  "threshold": {
                    "color": "green"
                  }
                },
                "handlerKey": "threshold1"
              }
            ]
          }
        }
      ],
      "type": "timeseries"
    }
  ],
  "preload": false,
  "refresh": "",
  "schemaVersion": 41,
  "tags": ["tesla"],
  "templating": {
    "list": [
      {
        "current": {},
        "datasource": {
          "type": "grafana-postgresql-datasource",
          "uid": "TeslaMate"
        },
        "definition": "SELECT\n    id as __value,\n    CASE WHEN COUNT(id) OVER (PARTITION BY name) > 1 AND name IS NOT NULL THEN CONCAT(name, ' - ', RIGHT(vin, 6)) ELSE COALESCE(name, CONCAT('VIN ', vin)) end as __text \nFROM cars\nORDER BY display_priority ASC, name ASC, vin ASC;",
        "hide": 2,
        "includeAll": true,
        "label": "Car",
        "name": "car_id",
        "options": [],
        "query": "SELECT\n    id as __value,\n    CASE WHEN COUNT(id) OVER (PARTITION BY name) > 1 AND name IS NOT NULL THEN CONCAT(name, ' - ', RIGHT(vin, 6)) ELSE COALESCE(name, CONCAT('VIN ', vin)) end as __text \nFROM cars\nORDER BY display_priority ASC, name ASC, vin ASC;",
        "refresh": 1,
        "regex": "",
        "type": "query"
      },
      {
        "current": {},
        "datasource": {
          "type": "grafana-postgresql-datasource",
          "uid": "TeslaMate"
        },
        "definition": "select base_url from settings limit 1;",
        "hide": 2,
        "includeAll": false,
        "name": "base_url",
        "options": [],
        "query": "select base_url from settings limit 1;",
        "refresh": 1,
        "regex": "",
        "type": "query"
      },
      {
        "current": {
          "text": "2h",
          "value": "7200"
        },
        "description": "Data used to calculate Moving Average / Percentiles is unevenly sampled in TeslaMate. To avoid biases towards more frequently sampled values, the data is bucketed. For buckets without sampled values, the last observed value is carried forward. Bucketing is not time-weighted but is a simple average. Increasing the bucket width results in a loss of accuracy.",
        "includeAll": false,
        "label": "Bucket Width",
        "name": "bucket_width",
        "options": [
          {
            "selected": false,
            "text": "1h",
            "value": "3600"
          },
          {
            "selected": true,
            "text": "2h",
            "value": "7200"
          },
          {
            "selected": false,
            "text": "4h",
            "value": "14400"
          }
        ],
        "query": "1h : 3600, 2h : 7200, 4h : 14400",
        "type": "custom"
      },
      {
        "current": {
          "text": "yes",
          "value": "1"
        },
        "includeAll": false,
        "label": "Include Moving Average / Percentiles",
        "name": "include_average_percentiles",
        "options": [
          {
            "selected": false,
            "text": "no",
            "value": "0"
          },
          {
            "selected": true,
            "text": "yes",
            "value": "1"
          }
        ],
        "query": "no : 0, yes : 1",
        "type": "custom"
      },
      {
        "current": {
          "text": "1/6 of interval",
          "value": "6"
        },
        "description": "",
        "includeAll": false,
        "label": "Moving Average / Percentiles Width",
        "name": "intervals_moving_average_percentiles",
        "options": [
          {
            "selected": true,
            "text": "1/6 of interval",
            "value": "6"
          },
          {
            "selected": false,
            "text": "1/12 of interval",
            "value": "12"
          }
        ],
        "query": "1/6 of interval : 6, 1/12 of interval : 12",
        "type": "custom"
      },
      {
        "current": {},
        "datasource": {
          "type": "grafana-postgresql-datasource",
          "uid": "TeslaMate"
        },
        "definition": "select ((${__to:date:seconds} - ${__from:date:seconds}) / 86400 / $intervals_moving_average_percentiles)",
        "hide": 2,
        "includeAll": false,
        "name": "days_moving_average_percentiles",
        "options": [],
        "query": "select ((${__to:date:seconds} - ${__from:date:seconds}) / 86400 / $intervals_moving_average_percentiles)",
        "refresh": 2,
        "regex": "",
        "type": "query"
      }
    ]
  },
  "time": {
    "from": "now-6M",
    "to": "now"
  },
  "timepicker": {},
  "timezone": "",
  "title": "电池容量图",
  "uid": "WopVO_mgz",
  "version": 1
}<|MERGE_RESOLUTION|>--- conflicted
+++ resolved
@@ -30,7 +30,9 @@
     {
       "asDropdown": true,
       "icon": "external link",
-      "tags": ["tesla"],
+      "tags": [
+        "tesla"
+      ],
       "title": "Dashboards",
       "type": "dashboards"
     }
@@ -64,7 +66,7 @@
             "axisBorderShow": false,
             "axisCenteredZero": false,
             "axisColorMode": "text",
-            "axisLabel": "电池容量",
+            "axisLabel": "Charge Level",
             "axisPlacement": "auto",
             "barAlignment": 0,
             "barWidthFactor": 0.6,
@@ -119,7 +121,11 @@
       "id": 2,
       "options": {
         "legend": {
-          "calcs": ["mean", "max", "min"],
+          "calcs": [
+            "mean",
+            "max",
+            "min"
+          ],
           "displayMode": "table",
           "placement": "bottom",
           "showLegend": true
@@ -141,21 +147,8 @@
           "editorMode": "code",
           "format": "time_series",
           "rawQuery": true,
-<<<<<<< HEAD
-          "rawSql": "SELECT\n\tdate_bin('2 minutes'::interval, date at time zone 'UTC', to_timestamp(${__from:date:seconds})) as time,\n\tavg(battery_level) AS \"电池容量\",\n\tavg(usable_battery_level) AS \"可用电池容量\"\nfrom positions\n\tWHERE $__timeFilter(date) AND car_id = $car_id and ideal_battery_range_km is not null\n\tgroup by time\n\tORDER BY time ASC\n;",
-          "refId": "A",
-          "select": [
-            [
-              {
-                "params": ["value"],
-                "type": "column"
-              }
-            ]
-          ],
-=======
           "rawSql": "SELECT\n\tdate_bin('2 minutes'::interval, timezone('UTC', date), to_timestamp(${__from:date:seconds})) as time,\n\tavg(battery_level) AS \"Battery Level\",\n\tavg(usable_battery_level) AS \"Usable Battery Level\"\nfrom positions\n\tWHERE $__timeFilter(date) AND car_id = $car_id and ideal_battery_range_km is not null\n\tgroup by time\n\tORDER BY time ASC\n;",
           "refId": "A",
->>>>>>> 92b504bf
           "sql": {
             "columns": [
               {
@@ -210,11 +203,7 @@
           "editorMode": "code",
           "format": "table",
           "rawQuery": true,
-<<<<<<< HEAD
-          "rawSql": "-- To be able to calculate percentiles for unevenly sampled values we are bucketing & gapfilling values before running calculations\r\nwith positions_filtered as (\r\n    select\r\n        date,\r\n        battery_level\r\n    from\r\n        positions p\r\n    where\r\n        p.car_id = $car_id\r\n        -- p.ideal_battery_range_km condition is added to reduce overall amount of data and avoid data biases while driving (unevenly sampled data)\r\n        and p.ideal_battery_range_km is not null\r\n        and 1 = $include_average_percentiles\r\n),\r\ngen_date_series as (\r\n    select\r\n        -- series is used to bucket data and avoid gaps in series used to determine percentiles\r\n        generate_series(to_timestamp(${__from:date:seconds} - (86400 * $days_moving_average_percentiles / 2)), to_timestamp(${__to:date:seconds}), concat($bucket_width, ' seconds')::INTERVAL) as series_id\r\n),\r\ndate_series as (\r\n    select\r\n        series_id at time zone 'UTC' as series_id,\r\n        -- before joining, get beginning of next series to be able to left join `positions_filtered`\r\n        lead(series_id) over (order by series_id asc) at time zone 'UTC' as next_series_id\r\n    from\r\n        gen_date_series\r\n),\r\npositions_bucketed as (\r\n    select\r\n        series_id,\r\n        -- simple average can result in loss of accuracy, see https://www.timescale.com/blog/what-time-weighted-averages-are-and-why-you-should-care/ for details\r\n        avg(battery_level) as battery_level,\r\n        min(positions_filtered.date) as series_min_date\r\n    from\r\n        date_series\r\n    left join positions_filtered on\r\n        positions_filtered.date >= date_series.series_id\r\n        and positions_filtered.date < date_series.next_series_id\r\n    group by\r\n        series_id\r\n),\r\n-- PostgreSQL cannot IGNORE NULLS via Window Functions LAST_VALUE - therefore use natural behavior of COUNT & MAX, see https://www.reddit.com/r/SQL/comments/wb949v/comment/ii5mmmi/ for details\r\npositions_bucketed_gapfilling_locf_intermediate as (\r\n    select\r\n        series_id,\r\n        battery_level,\r\n        series_min_date,\r\n        count(battery_level) over (order by series_id) as i\r\n    from\r\n        positions_bucketed\r\n\r\n),\r\npositions_bucketed_gapfilled_locf as (\r\n    select\r\n        series_id,\r\n        series_min_date,\r\n        max(battery_level) over (partition by i) as battery_level_locf\r\n    from\r\n        positions_bucketed_gapfilling_locf_intermediate\r\n),\r\n-- PostgreSQL cannot use PERCENTILE_DISC as Window Function - therefore use ARRAY_AGG and UNNEST, see https://stackoverflow.com/a/72718604 for details\r\npositions_bucketed_gapfilled_locf_percentile_intermediate as (\r\n    select\r\n        series_id,\r\n        series_min_date,\r\n        min(series_min_date) over () as min_date,\r\n        array_agg(battery_level_locf) over w as arr,\r\n        avg(battery_level_locf) over w as battery_level_avg\r\n    from\r\n        positions_bucketed_gapfilled_locf\r\n    window w as (rows between (86400 / $bucket_width) * ($days_moving_average_percentiles / 2) preceding and (86400 / $bucket_width) * ($days_moving_average_percentiles / 2) following)\r\n)\r\n\r\nselect\r\n    series_id::timestamptz,\r\n    (select percentile_cont(0.075) within group (order by s) from unnest(arr) trick(s)) as \"$days_moving_average_percentiles 日移动 7.5% 分位数 (${bucket_width:text} 时段)\",\r\n    battery_level_avg as \"$days_moving_average_percentiles 日移动平均 (${bucket_width:text} 时段)\",\r\n    (select percentile_cont(0.5) within group (order by s) from unnest(arr) trick(s)) as \"$days_moving_average_percentiles 日移动中位数 (${bucket_width:text} 时段)\",\r\n    (select percentile_cont(0.925) within group (order by s) from unnest(arr) trick(s)) as \"$days_moving_average_percentiles Day Moving 92.5% 分位数 (${bucket_width:text} 时段)\"\r\nfrom\r\n    positions_bucketed_gapfilled_locf_percentile_intermediate where $__timeFilter(series_id) and series_min_date >= min_date",
-=======
           "rawSql": "-- To be able to calculate percentiles for unevenly sampled values we are bucketing & gapfilling values before running calculations\r\nwith positions_filtered as (\r\n    select\r\n        date,\r\n        battery_level\r\n    from\r\n        positions p\r\n    where\r\n        p.car_id = $car_id\r\n        -- p.ideal_battery_range_km condition is added to reduce overall amount of data and avoid data biases while driving (unevenly sampled data)\r\n        and p.ideal_battery_range_km is not null\r\n        and 1 = $include_average_percentiles\r\n),\r\ngen_date_series as (\r\n    select\r\n        -- series is used to bucket data and avoid gaps in series used to determine percentiles\r\n        generate_series(to_timestamp(${__from:date:seconds} - (86400 * $days_moving_average_percentiles / 2)), to_timestamp(${__to:date:seconds}), concat($bucket_width, ' seconds')::INTERVAL) as series_id\r\n),\r\ndate_series as (\r\n    select\r\n        timezone('UTC', series_id) as series_id,\r\n        -- before joining, get beginning of next series to be able to left join `positions_filtered`\r\n        timezone('UTC', lead(series_id) over (order by series_id asc)) as next_series_id\r\n    from\r\n        gen_date_series\r\n),\r\npositions_bucketed as (\r\n    select\r\n        series_id,\r\n        -- simple average can result in loss of accuracy, see https://www.timescale.com/blog/what-time-weighted-averages-are-and-why-you-should-care/ for details\r\n        avg(battery_level) as battery_level,\r\n        min(positions_filtered.date) as series_min_date\r\n    from\r\n        date_series\r\n    left join positions_filtered on\r\n        positions_filtered.date >= date_series.series_id\r\n        and positions_filtered.date < date_series.next_series_id\r\n    group by\r\n        series_id\r\n),\r\n-- PostgreSQL cannot IGNORE NULLS via Window Functions LAST_VALUE - therefore use natural behavior of COUNT & MAX, see https://www.reddit.com/r/SQL/comments/wb949v/comment/ii5mmmi/ for details\r\npositions_bucketed_gapfilling_locf_intermediate as (\r\n    select\r\n        series_id,\r\n        battery_level,\r\n        series_min_date,\r\n        count(battery_level) over (order by series_id) as i\r\n    from\r\n        positions_bucketed\r\n\r\n),\r\npositions_bucketed_gapfilled_locf as (\r\n    select\r\n        series_id,\r\n        series_min_date,\r\n        max(battery_level) over (partition by i) as battery_level_locf\r\n    from\r\n        positions_bucketed_gapfilling_locf_intermediate\r\n),\r\n-- PostgreSQL cannot use PERCENTILE_DISC as Window Function - therefore use ARRAY_AGG and UNNEST, see https://stackoverflow.com/a/72718604 for details\r\npositions_bucketed_gapfilled_locf_percentile_intermediate as (\r\n    select\r\n        series_id,\r\n        series_min_date,\r\n        min(series_min_date) over () as min_date,\r\n        array_agg(battery_level_locf) over w as arr,\r\n        avg(battery_level_locf) over w as battery_level_avg\r\n    from\r\n        positions_bucketed_gapfilled_locf\r\n    window w as (rows between (86400 / $bucket_width) * ($days_moving_average_percentiles / 2) preceding and (86400 / $bucket_width) * ($days_moving_average_percentiles / 2) following)\r\n)\r\n\r\nselect\r\n    series_id::timestamptz,\r\n    (select percentile_cont(0.075) within group (order by s) from unnest(arr) trick(s)) as \"$days_moving_average_percentiles Day Moving 7.5% Percentile (${bucket_width:text} buckets)\",\r\n    battery_level_avg as \"$days_moving_average_percentiles Day Moving Average (${bucket_width:text} buckets)\",\r\n    (select percentile_cont(0.5) within group (order by s) from unnest(arr) trick(s)) as \"$days_moving_average_percentiles Day Moving Median (${bucket_width:text} buckets)\",\r\n    (select percentile_cont(0.925) within group (order by s) from unnest(arr) trick(s)) as \"$days_moving_average_percentiles Day Moving 92.5% Percentile (${bucket_width:text} buckets)\"\r\nfrom\r\n    positions_bucketed_gapfilled_locf_percentile_intermediate where $__timeFilter(series_id) and series_min_date >= min_date",
->>>>>>> 92b504bf
           "refId": "C",
           "sql": {
             "columns": [
@@ -235,7 +224,7 @@
           }
         }
       ],
-      "title": "电池容量图",
+      "title": "Charge Level",
       "transformations": [
         {
           "id": "configFromData",
@@ -274,7 +263,9 @@
   "preload": false,
   "refresh": "",
   "schemaVersion": 41,
-  "tags": ["tesla"],
+  "tags": [
+    "tesla"
+  ],
   "templating": {
     "list": [
       {
@@ -410,7 +401,7 @@
   },
   "timepicker": {},
   "timezone": "",
-  "title": "电池容量图",
+  "title": "Charge Level",
   "uid": "WopVO_mgz",
   "version": 1
 }