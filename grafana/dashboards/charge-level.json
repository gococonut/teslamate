{
  "annotations": {
    "list": [
      {
        "builtIn": 1,
        "datasource": {
          "type": "grafana",
          "uid": "-- Grafana --"
        },
        "enable": true,
        "hide": true,
        "iconColor": "rgba(0, 211, 255, 1)",
        "name": "Annotations & Alerts",
        "type": "dashboard"
      }
    ]
  },
  "editable": true,
  "fiscalYearStartMonth": 0,
  "graphTooltip": 0,
  "links": [
    {
      "icon": "dashboard",
      "tags": [],
      "title": "TeslaMate",
      "tooltip": "",
      "type": "link",
      "url": "${base_url:raw}"
    },
    {
      "asDropdown": true,
      "icon": "external link",
      "tags": ["tesla"],
      "title": "Dashboards",
      "type": "dashboards"
    }
  ],
  "panels": [
    {
      "collapsed": false,
      "gridPos": {
        "h": 1,
        "w": 24,
        "x": 0,
        "y": 0
      },
      "id": 4,
      "panels": [],
      "repeat": "car_id",
      "title": "$car_id",
      "type": "row"
    },
    {
      "datasource": {
        "type": "grafana-postgresql-datasource",
        "uid": "TeslaMate"
      },
      "fieldConfig": {
        "defaults": {
          "color": {
            "mode": "palette-classic"
          },
          "custom": {
            "axisBorderShow": false,
            "axisCenteredZero": false,
            "axisColorMode": "text",
            "axisLabel": "电池容量",
            "axisPlacement": "auto",
            "barAlignment": 0,
            "barWidthFactor": 0.6,
            "drawStyle": "line",
            "fillOpacity": 10,
            "gradientMode": "opacity",
            "hideFrom": {
              "legend": false,
              "tooltip": false,
              "viz": false
            },
            "insertNulls": false,
            "lineInterpolation": "stepAfter",
            "lineWidth": 1,
            "pointSize": 5,
            "scaleDistribution": {
              "type": "linear"
            },
            "showPoints": "never",
            "spanNulls": true,
            "stacking": {
              "group": "A",
              "mode": "none"
            },
            "thresholdsStyle": {
              "mode": "line"
            }
          },
          "decimals": 0,
          "links": [],
          "mappings": [],
          "max": 100,
          "min": 0,
          "thresholds": {
            "mode": "absolute",
            "steps": [
              {
                "color": "transparent",
                "value": null
              }
            ]
          },
          "unit": "percent"
        },
        "overrides": []
      },
      "gridPos": {
        "h": 21,
        "w": 24,
        "x": 0,
        "y": 1
      },
      "id": 2,
      "options": {
        "legend": {
          "calcs": ["mean", "max", "min"],
          "displayMode": "table",
          "placement": "bottom",
          "showLegend": true
        },
        "tooltip": {
          "hideZeros": false,
          "maxHeight": 600,
          "mode": "multi",
          "sort": "none"
        }
      },
      "pluginVersion": "11.5.2",
      "targets": [
        {
          "alias": "",
          "datasource": {
            "type": "grafana-postgresql-datasource",
            "uid": "TeslaMate"
          },
          "editorMode": "code",
          "format": "time_series",
          "group": [],
          "hide": false,
          "metricColumn": "none",
          "rawQuery": true,
          "rawSql": "SELECT\n\tdate_bin('2 minutes'::interval, date at time zone 'UTC', to_timestamp(${__from:date:seconds})) as time,\n\tavg(battery_level) AS \"电池容量\",\n\tavg(usable_battery_level) AS \"可用电池容量\"\nfrom positions\n\tWHERE $__timeFilter(date) AND car_id = $car_id and ideal_battery_range_km is not null\n\tgroup by time\n\tORDER BY time ASC\n;",
          "refId": "A",
          "select": [
            [
              {
                "params": ["value"],
                "type": "column"
              }
            ]
          ],
          "sql": {
            "columns": [
              {
                "parameters": [],
                "type": "function"
              }
            ],
            "groupBy": [
              {
                "property": {
                  "type": "string"
                },
                "type": "groupBy"
              }
            ],
            "limit": 50
          },
          "timeColumn": "time",
          "where": [
            {
              "name": "$__timeFilter",
              "params": [],
              "type": "macro"
            }
          ]
        },
        {
          "datasource": {
            "type": "grafana-postgresql-datasource",
            "uid": "TeslaMate"
          },
          "editorMode": "code",
          "format": "table",
          "hide": false,
          "rawQuery": true,
          "rawSql": "SELECT\r\n  20 as lower,\r\n  CASE WHEN lfp_battery THEN 100 ELSE 80 END as upper\r\nfrom cars inner join car_settings on cars.settings_id = car_settings.id\r\nwhere cars.id = $car_id",
          "refId": "B",
          "sql": {
            "columns": [
              {
                "parameters": [],
                "type": "function"
              }
            ],
            "groupBy": [
              {
                "property": {
                  "type": "string"
                },
                "type": "groupBy"
              }
            ],
            "limit": 50
          }
        },
        {
          "datasource": {
            "type": "grafana-postgresql-datasource",
            "uid": "TeslaMate"
          },
          "editorMode": "code",
          "format": "table",
          "hide": false,
          "rawQuery": true,
          "rawSql": "-- To be able to calculate percentiles for unevenly sampled values we are bucketing & gapfilling values before running calculations\r\nwith positions_filtered as (\r\n    select\r\n        date,\r\n        battery_level\r\n    from\r\n        positions p\r\n    where\r\n        p.car_id = $car_id\r\n        -- p.ideal_battery_range_km condition is added to reduce overall amount of data and avoid data biases while driving (unevenly sampled data)\r\n        and p.ideal_battery_range_km is not null\r\n        and 1 = $include_average_percentiles\r\n),\r\ngen_date_series as (\r\n    select\r\n        -- series is used to bucket data and avoid gaps in series used to determine percentiles\r\n        generate_series(to_timestamp(${__from:date:seconds} - (86400 * $days_moving_average_percentiles / 2)), to_timestamp(${__to:date:seconds}), concat($bucket_width, ' seconds')::INTERVAL) as series_id\r\n),\r\ndate_series as (\r\n    select\r\n        series_id at time zone 'UTC' as series_id,\r\n        -- before joining, get beginning of next series to be able to left join `positions_filtered`\r\n        lead(series_id) over (order by series_id asc) at time zone 'UTC' as next_series_id\r\n    from\r\n        gen_date_series\r\n),\r\npositions_bucketed as (\r\n    select\r\n        series_id,\r\n        -- simple average can result in loss of accuracy, see https://www.timescale.com/blog/what-time-weighted-averages-are-and-why-you-should-care/ for details\r\n        avg(battery_level) as battery_level,\r\n        min(positions_filtered.date) as series_min_date\r\n    from\r\n        date_series\r\n    left join positions_filtered on\r\n        positions_filtered.date >= date_series.series_id\r\n        and positions_filtered.date < date_series.next_series_id\r\n    group by\r\n        series_id\r\n),\r\n-- PostgreSQL cannot IGNORE NULLS via Window Functions LAST_VALUE - therefore use natural behavior of COUNT & MAX, see https://www.reddit.com/r/SQL/comments/wb949v/comment/ii5mmmi/ for details\r\npositions_bucketed_gapfilling_locf_intermediate as (\r\n    select\r\n        series_id,\r\n        battery_level,\r\n        series_min_date,\r\n        count(battery_level) over (order by series_id) as i\r\n    from\r\n        positions_bucketed\r\n\r\n),\r\npositions_bucketed_gapfilled_locf as (\r\n    select\r\n        series_id,\r\n        series_min_date,\r\n        max(battery_level) over (partition by i) as battery_level_locf\r\n    from\r\n        positions_bucketed_gapfilling_locf_intermediate\r\n),\r\n-- PostgreSQL cannot use PERCENTILE_DISC as Window Function - therefore use ARRAY_AGG and UNNEST, see https://stackoverflow.com/a/72718604 for details\r\npositions_bucketed_gapfilled_locf_percentile_intermediate as (\r\n    select\r\n        series_id,\r\n        series_min_date,\r\n        min(series_min_date) over () as min_date,\r\n        array_agg(battery_level_locf) over w as arr,\r\n        avg(battery_level_locf) over w as battery_level_avg\r\n    from\r\n        positions_bucketed_gapfilled_locf\r\n    window w as (rows between (86400 / $bucket_width) * ($days_moving_average_percentiles / 2) preceding and (86400 / $bucket_width) * ($days_moving_average_percentiles / 2) following)\r\n)\r\n\r\nselect\r\n    series_id::timestamptz,\r\n    (select percentile_cont(0.075) within group (order by s) from unnest(arr) trick(s)) as \"$days_moving_average_percentiles 日移动 7.5% 分位数 (${bucket_width:text} 时段)\",\r\n    battery_level_avg as \"$days_moving_average_percentiles 日移动平均 (${bucket_width:text} 时段)\",\r\n    (select percentile_cont(0.5) within group (order by s) from unnest(arr) trick(s)) as \"$days_moving_average_percentiles 日移动中位数 (${bucket_width:text} 时段)\",\r\n    (select percentile_cont(0.925) within group (order by s) from unnest(arr) trick(s)) as \"$days_moving_average_percentiles Day Moving 92.5% 分位数 (${bucket_width:text} 时段)\"\r\nfrom\r\n    positions_bucketed_gapfilled_locf_percentile_intermediate where $__timeFilter(series_id) and series_min_date >= min_date",
          "refId": "C",
          "sql": {
            "columns": [
              {
                "parameters": [],
                "type": "function"
              }
            ],
            "groupBy": [
              {
                "property": {
                  "type": "string"
                },
                "type": "groupBy"
              }
            ],
            "limit": 50
          }
        }
      ],
      "title": "电池容量图",
      "transformations": [
        {
          "id": "configFromData",
          "options": {
            "applyTo": {
              "id": "byFrameRefID",
              "options": "A"
            },
            "configRefId": "B",
            "mappings": [
              {
                "fieldName": "lower",
                "handlerArguments": {
                  "threshold": {
                    "color": "green"
                  }
                },
                "handlerKey": "threshold1"
              },
              {
                "fieldName": "upper",
                "handlerArguments": {
                  "threshold": {
                    "color": "green"
                  }
                },
                "handlerKey": "threshold1"
              }
            ]
          }
        }
      ],
      "type": "timeseries"
    }
  ],
  "preload": false,
  "refresh": "",
<<<<<<< HEAD
  "schemaVersion": 39,
  "tags": ["tesla"],
=======
  "schemaVersion": 40,
  "tags": [
    "tesla"
  ],
>>>>>>> 187fccce
  "templating": {
    "list": [
      {
        "current": {},
        "datasource": {
          "type": "grafana-postgresql-datasource",
          "uid": "TeslaMate"
        },
        "definition": "SELECT\n    id as __value,\n    CASE WHEN COUNT(id) OVER (PARTITION BY name) > 1 AND name IS NOT NULL THEN CONCAT(name, ' - ', RIGHT(vin, 6)) ELSE COALESCE(name, CONCAT('VIN ', vin)) end as __text \nFROM cars\nORDER BY display_priority ASC, name ASC, vin ASC;",
        "hide": 2,
        "includeAll": true,
        "label": "Car",
        "name": "car_id",
        "options": [],
        "query": "SELECT\n    id as __value,\n    CASE WHEN COUNT(id) OVER (PARTITION BY name) > 1 AND name IS NOT NULL THEN CONCAT(name, ' - ', RIGHT(vin, 6)) ELSE COALESCE(name, CONCAT('VIN ', vin)) end as __text \nFROM cars\nORDER BY display_priority ASC, name ASC, vin ASC;",
        "refresh": 1,
        "regex": "",
        "type": "query"
      },
      {
        "current": {},
        "datasource": {
          "type": "grafana-postgresql-datasource",
          "uid": "TeslaMate"
        },
        "definition": "select base_url from settings limit 1;",
        "hide": 2,
        "includeAll": false,
        "name": "base_url",
        "options": [],
        "query": "select base_url from settings limit 1;",
        "refresh": 1,
        "regex": "",
        "type": "query"
      },
      {
        "current": {
          "text": "2h",
          "value": "7200"
        },
<<<<<<< HEAD
        "description": "在 **TeslaMate** 中，用于计算 **移动平均** 和 **分位数** 的数据是 **不均匀采样的**。为了避免频繁采样的值产生偏差，数据被分组（时段）。对于没有采样值的时段，使用 **最后观察到的值** 来填充。时段化过程不是时间加权的，而是使用 **简单平均** 方法进行计算。**增加时段的宽度** 会导致准确性降低。",
        "hide": 0,
        "includeAll": false,
        "label": "时段时长",
        "multi": false,
=======
        "description": "Data used to calculate Moving Average / Percentiles is unevenly sampled in TeslaMate. To avoid biases towards more frequently sampled values, the data is bucketed. For buckets without sampled values, the last observed value is carried forward. Bucketing is not time-weighted but is a simple average. Increasing the bucket width results in a loss of accuracy.",
        "includeAll": false,
        "label": "Bucket Width",
>>>>>>> 187fccce
        "name": "bucket_width",
        "options": [
          {
            "selected": false,
            "text": "1h",
            "value": "3600"
          },
          {
            "selected": true,
            "text": "2h",
            "value": "7200"
          },
          {
            "selected": false,
            "text": "4h",
            "value": "14400"
          }
        ],
        "query": "1h : 3600, 2h : 7200, 4h : 14400",
        "type": "custom"
      },
      {
        "current": {
          "text": "yes",
          "value": "1"
        },
        "includeAll": false,
<<<<<<< HEAD
        "label": "包括移动平均/百分位",
        "multi": false,
=======
        "label": "Include Moving Average / Percentiles",
>>>>>>> 187fccce
        "name": "include_average_percentiles",
        "options": [
          {
            "selected": false,
            "text": "no",
            "value": "0"
          },
          {
            "selected": true,
            "text": "yes",
            "value": "1"
          }
        ],
        "query": "no : 0, yes : 1",
        "type": "custom"
      },
      {
        "current": {
          "text": "1/6 of interval",
          "value": "6"
        },
        "description": "",
        "includeAll": false,
<<<<<<< HEAD
        "label": "移动平均 / 分位数宽度",
        "multi": false,
=======
        "label": "Moving Average / Percentiles Width",
>>>>>>> 187fccce
        "name": "intervals_moving_average_percentiles",
        "options": [
          {
            "selected": true,
            "text": "1/6 of interval",
            "value": "6"
          },
          {
            "selected": false,
            "text": "1/12 of interval",
            "value": "12"
          }
        ],
        "query": "1/6 of interval : 6, 1/12 of interval : 12",
        "type": "custom"
      },
      {
        "current": {},
        "datasource": {
          "type": "grafana-postgresql-datasource",
          "uid": "TeslaMate"
        },
        "definition": "select ((${__to:date:seconds} - ${__from:date:seconds}) / 86400 / $intervals_moving_average_percentiles)",
        "hide": 2,
        "includeAll": false,
        "name": "days_moving_average_percentiles",
        "options": [],
        "query": "select ((${__to:date:seconds} - ${__from:date:seconds}) / 86400 / $intervals_moving_average_percentiles)",
        "refresh": 2,
        "regex": "",
        "type": "query"
      }
    ]
  },
  "time": {
    "from": "now-6M",
    "to": "now"
  },
<<<<<<< HEAD
  "timepicker": {
    "refresh_intervals": [
      "5s",
      "10s",
      "30s",
      "1m",
      "5m",
      "15m",
      "30m",
      "1h",
      "2h",
      "1d"
    ],
    "time_options": ["5m", "15m", "1h", "6h", "12h", "24h", "2d", "7d", "30d"]
  },
=======
  "timepicker": {},
>>>>>>> 187fccce
  "timezone": "",
  "title": "电池容量图",
  "uid": "WopVO_mgz",
  "version": 1,
  "weekStart": ""
}<|MERGE_RESOLUTION|>--- conflicted
+++ resolved
@@ -279,15 +279,10 @@
   ],
   "preload": false,
   "refresh": "",
-<<<<<<< HEAD
-  "schemaVersion": 39,
-  "tags": ["tesla"],
-=======
   "schemaVersion": 40,
   "tags": [
     "tesla"
   ],
->>>>>>> 187fccce
   "templating": {
     "list": [
       {
@@ -328,17 +323,9 @@
           "text": "2h",
           "value": "7200"
         },
-<<<<<<< HEAD
-        "description": "在 **TeslaMate** 中，用于计算 **移动平均** 和 **分位数** 的数据是 **不均匀采样的**。为了避免频繁采样的值产生偏差，数据被分组（时段）。对于没有采样值的时段，使用 **最后观察到的值** 来填充。时段化过程不是时间加权的，而是使用 **简单平均** 方法进行计算。**增加时段的宽度** 会导致准确性降低。",
-        "hide": 0,
-        "includeAll": false,
-        "label": "时段时长",
-        "multi": false,
-=======
         "description": "Data used to calculate Moving Average / Percentiles is unevenly sampled in TeslaMate. To avoid biases towards more frequently sampled values, the data is bucketed. For buckets without sampled values, the last observed value is carried forward. Bucketing is not time-weighted but is a simple average. Increasing the bucket width results in a loss of accuracy.",
         "includeAll": false,
         "label": "Bucket Width",
->>>>>>> 187fccce
         "name": "bucket_width",
         "options": [
           {
@@ -366,12 +353,7 @@
           "value": "1"
         },
         "includeAll": false,
-<<<<<<< HEAD
-        "label": "包括移动平均/百分位",
-        "multi": false,
-=======
         "label": "Include Moving Average / Percentiles",
->>>>>>> 187fccce
         "name": "include_average_percentiles",
         "options": [
           {
@@ -395,12 +377,7 @@
         },
         "description": "",
         "includeAll": false,
-<<<<<<< HEAD
-        "label": "移动平均 / 分位数宽度",
-        "multi": false,
-=======
         "label": "Moving Average / Percentiles Width",
->>>>>>> 187fccce
         "name": "intervals_moving_average_percentiles",
         "options": [
           {
@@ -439,25 +416,7 @@
     "from": "now-6M",
     "to": "now"
   },
-<<<<<<< HEAD
-  "timepicker": {
-    "refresh_intervals": [
-      "5s",
-      "10s",
-      "30s",
-      "1m",
-      "5m",
-      "15m",
-      "30m",
-      "1h",
-      "2h",
-      "1d"
-    ],
-    "time_options": ["5m", "15m", "1h", "6h", "12h", "24h", "2d", "7d", "30d"]
-  },
-=======
   "timepicker": {},
->>>>>>> 187fccce
   "timezone": "",
   "title": "电池容量图",
   "uid": "WopVO_mgz",
