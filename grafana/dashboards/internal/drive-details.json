--- conflicted
+++ resolved
@@ -467,17 +467,6 @@
           "rawQuery": true,
           "rawSql": "SELECT\n\t$__time(date),\n\tconvert_km(speed::numeric, '$length_unit') AS speed_${length_unit}h,\n\tpower,\n\tconvert_km(${preferred_range}_battery_range_km, '$length_unit') AS range_${preferred_range}_${length_unit},\n\tconvert_km(est_battery_range_km, '$length_unit') AS range_estimated_${length_unit},\n\tbattery_level,\n\tusable_battery_level,\n\tbattery_heater::integer\nFROM\n\tpositions\nWHERE\n car_id = $car_id AND\n $__timeFilter(date)\nORDER BY\n\tdate ASC",
           "refId": "A",
-<<<<<<< HEAD
-          "select": [
-            [
-              {
-                "params": ["id"],
-                "type": "column"
-              }
-            ]
-          ],
-=======
->>>>>>> c37638b3
           "sql": {
             "columns": [
               {
@@ -666,53 +655,9 @@
           },
           "editorMode": "code",
           "format": "time_series",
-<<<<<<< HEAD
-          "group": [
-            {
-              "params": ["$__interval", "none"],
-              "type": "time"
-            }
-          ],
-          "hide": false,
-          "metricColumn": "none",
           "rawQuery": true,
           "rawSql": "SELECT\n  $__time(date),\n  latitude,\n  longitude\nFROM positions\nWHERE \n  car_id = $car_id AND \n  $__timeFilter(date)\nORDER BY \n  date ASC",
           "refId": "A",
-          "select": [
-            [
-              {
-                "params": ["lat"],
-                "type": "column"
-              },
-              {
-                "params": ["avg"],
-                "type": "aggregate"
-              },
-              {
-                "params": ["lat"],
-                "type": "alias"
-              }
-            ],
-            [
-              {
-                "params": ["lng"],
-                "type": "column"
-              },
-              {
-                "params": ["avg"],
-                "type": "aggregate"
-              },
-              {
-                "params": ["lat"],
-                "type": "alias"
-              }
-            ]
-          ],
-=======
-          "rawQuery": true,
-          "rawSql": "SELECT\n  $__time(date),\n  latitude,\n  longitude\nFROM positions\nWHERE \n  car_id = $car_id AND \n  $__timeFilter(date)\nORDER BY \n  date ASC",
-          "refId": "A",
->>>>>>> c37638b3
           "sql": {
             "columns": [
               {
@@ -877,13 +822,8 @@
           "sql": {
             "columns": [
               {
-<<<<<<< HEAD
-                "params": ["charge_energy_added"],
-                "type": "column"
-=======
                 "parameters": [],
                 "type": "function"
->>>>>>> c37638b3
               }
             ],
             "groupBy": [
@@ -1111,13 +1051,8 @@
           "sql": {
             "columns": [
               {
-<<<<<<< HEAD
-                "params": ["charge_energy_added"],
-                "type": "column"
-=======
                 "parameters": [],
                 "type": "function"
->>>>>>> c37638b3
               }
             ],
             "groupBy": [
@@ -1132,10 +1067,7 @@
           }
         }
       ],
-<<<<<<< HEAD
       "title": "温度",
-=======
-      "title": "Temperatures",
       "type": "timeseries"
     },
     {
@@ -1340,10 +1272,7 @@
       "id": 32,
       "options": {
         "legend": {
-          "calcs": [
-            "logmin",
-            "max"
-          ],
+          "calcs": ["logmin", "max"],
           "displayMode": "list",
           "placement": "bottom",
           "showLegend": true
@@ -1387,7 +1316,6 @@
         }
       ],
       "title": "Tire Pressure",
->>>>>>> c37638b3
       "type": "timeseries"
     },
     {
@@ -1470,17 +1398,6 @@
           "rawQuery": true,
           "rawSql": "SELECT CONCAT_WS(' - ', round(convert_km(start_km::numeric, '$length_unit')), round(convert_km(end_km::numeric, '$length_unit'))) ||' $length_unit' as \"里程\"\r\nFROM drives d\r\nWHERE d.id = $drive_id",
           "refId": "A",
-<<<<<<< HEAD
-          "select": [
-            [
-              {
-                "params": ["latitude"],
-                "type": "column"
-              }
-            ]
-          ],
-=======
->>>>>>> c37638b3
           "sql": {
             "columns": [
               {
@@ -1573,13 +1490,8 @@
           "sql": {
             "columns": [
               {
-<<<<<<< HEAD
-                "params": ["latitude"],
-                "type": "column"
-=======
                 "parameters": [],
                 "type": "function"
->>>>>>> c37638b3
               }
             ],
             "groupBy": [
@@ -1788,17 +1700,6 @@
           "rawQuery": true,
           "rawSql": "SELECT \r\n    speed_section_$length_unit AS \"速度\",\r\n    SUM(seconds_elapsed) * 100 / MAX(duration) as \"Elapsed\",\r\n    TO_CHAR((SUM(seconds_elapsed) || ' second')::interval, 'HH24:MI:SS') AS \"Time\"\r\nFROM (\r\n    SELECT\r\n        ROUND(convert_km(p.speed::numeric, '$length_unit') / 10,0) * 10 AS speed_section_$length_unit,\r\n        EXTRACT(EPOCH FROM (LEAD(p.\"date\") OVER (ORDER BY p.\"date\") - p.\"date\")) AS seconds_elapsed,\r\n        EXTRACT(EPOCH FROM (end_date - start_date)) AS duration\r\n    FROM drives d\r\n    INNER JOIN positions p ON p.drive_id = d.id\r\n    WHERE d.id = $drive_id\r\n) AS drivedata\r\nWHERE speed_section_$length_unit>0\r\nGROUP BY 1\r\nORDER BY 1",
           "refId": "A",
-<<<<<<< HEAD
-          "select": [
-            [
-              {
-                "params": ["value"],
-                "type": "column"
-              }
-            ]
-          ],
-=======
->>>>>>> c37638b3
           "sql": {
             "columns": [
               {
@@ -1927,13 +1828,8 @@
           "sql": {
             "columns": [
               {
-<<<<<<< HEAD
-                "params": ["latitude"],
-                "type": "column"
-=======
                 "parameters": [],
                 "type": "function"
->>>>>>> c37638b3
               }
             ],
             "groupBy": [
@@ -2008,17 +1904,6 @@
           "rawQuery": true,
           "rawSql": "WITH height as (SELECT\n\televation-LAG(elevation,1) over ( order BY\n\tdate ASC ) as diff\nFROM\n\tpositions\nWHERE\n car_id = $car_id AND\n $__timeFilter(date)\nORDER BY\n\tdate ASC\n\t)\nSELECT  ROUND(convert_m(sum(diff), '$alternative_length_unit')::numeric,0) || ' $alternative_length_unit'  as \"UP\" from height where diff > 0",
           "refId": "A",
-<<<<<<< HEAD
-          "select": [
-            [
-              {
-                "params": ["start_km"],
-                "type": "column"
-              }
-            ]
-          ],
-=======
->>>>>>> c37638b3
           "sql": {
             "columns": [
               {
@@ -2047,17 +1932,6 @@
           "rawQuery": true,
           "rawSql": "WITH height as (SELECT\n\televation-LAG(elevation,1) over ( order BY\n\tdate ASC ) as diff\nFROM\n\tpositions\nWHERE\n car_id = $car_id AND\n $__timeFilter(date)\nORDER BY\n\tdate ASC\n\t)\nSELECT ROUND(convert_m(sum(diff), '$alternative_length_unit')::numeric,0) || ' $alternative_length_unit' as \"DOWN\" from height where diff < 0",
           "refId": "B",
-<<<<<<< HEAD
-          "select": [
-            [
-              {
-                "params": ["start_km"],
-                "type": "column"
-              }
-            ]
-          ],
-=======
->>>>>>> c37638b3
           "sql": {
             "columns": [
               {
@@ -2149,13 +2023,8 @@
           "sql": {
             "columns": [
               {
-<<<<<<< HEAD
-                "params": ["latitude"],
-                "type": "column"
-=======
                 "parameters": [],
                 "type": "function"
->>>>>>> c37638b3
               }
             ],
             "groupBy": [
@@ -2240,17 +2109,6 @@
           "rawQuery": true,
           "rawSql": "with data as (\nselect\n\tp.power,\n\textract (second from p.date - lag(p.date) over (order by p.date)) as seconds\nfrom positions p\n\twhere drive_id = ${drive_id} and power < 0\n)\n\nselect sum(power * (seconds / 3600)) * -1 from data where seconds is not null and seconds < 1.5",
           "refId": "A",
-<<<<<<< HEAD
-          "select": [
-            [
-              {
-                "params": ["latitude"],
-                "type": "column"
-              }
-            ]
-          ],
-=======
->>>>>>> c37638b3
           "sql": {
             "columns": [
               {
@@ -2364,17 +2222,6 @@
           "rawQuery": true,
           "rawSql": "select\n\t(NULLIF(GREATEST(start_${preferred_range}_range_km - end_${preferred_range}_range_km, 0), 0) * car.efficiency) *1000 /\n\t  convert_km(distance::numeric, '$length_unit') as \"$length_unit\"\nfrom drives d\nJOIN cars car ON car.id = car_id\nwhere d.id = $drive_id;",
           "refId": "A",
-<<<<<<< HEAD
-          "select": [
-            [
-              {
-                "params": ["start_km"],
-                "type": "column"
-              }
-            ]
-          ],
-=======
->>>>>>> c37638b3
           "sql": {
             "columns": [
               {
@@ -2481,17 +2328,6 @@
           "rawQuery": true,
           "rawSql": "SELECT\n\tconvert_km(avg(speed)::numeric, '$length_unit') AS speed_${length_unit}h\nFROM positions\nWHERE car_id = $car_id AND $__timeFilter(date)",
           "refId": "A",
-<<<<<<< HEAD
-          "select": [
-            [
-              {
-                "params": ["start_km"],
-                "type": "column"
-              }
-            ]
-          ],
-=======
->>>>>>> c37638b3
           "sql": {
             "columns": [
               {
