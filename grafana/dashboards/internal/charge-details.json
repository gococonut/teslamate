--- conflicted
+++ resolved
@@ -30,7 +30,9 @@
     {
       "asDropdown": true,
       "icon": "external link",
-      "tags": ["tesla"],
+      "tags": [
+        "tesla"
+      ],
       "title": "Dashboards",
       "type": "dashboards"
     }
@@ -333,7 +335,10 @@
       "id": 2,
       "options": {
         "legend": {
-          "calcs": ["min", "max"],
+          "calcs": [
+            "min",
+            "max"
+          ],
           "displayMode": "list",
           "placement": "bottom",
           "showLegend": true
@@ -359,13 +364,8 @@
           "sql": {
             "columns": [
               {
-<<<<<<< HEAD
-                "params": ["value"],
-                "type": "column"
-=======
                 "parameters": [],
                 "type": "function"
->>>>>>> 92b504bf
               }
             ],
             "groupBy": [
@@ -440,7 +440,9 @@
         "orientation": "horizontal",
         "percentChangeColorMode": "standard",
         "reduceOptions": {
-          "calcs": ["lastNotNull"],
+          "calcs": [
+            "lastNotNull"
+          ],
           "fields": "",
           "values": false
         },
@@ -563,10 +565,6 @@
           "select": [
             [
               {
-<<<<<<< HEAD
-                "params": ["latitude"],
-                "type": "column"
-=======
                 "params": [
                   "utc"
                 ],
@@ -575,7 +573,6 @@
               {
                 "params": [],
                 "type": "mean"
->>>>>>> 92b504bf
               }
             ]
           ],
@@ -662,7 +659,9 @@
         "orientation": "horizontal",
         "percentChangeColorMode": "standard",
         "reduceOptions": {
-          "calcs": ["lastNotNull"],
+          "calcs": [
+            "lastNotNull"
+          ],
           "fields": "/.*/",
           "values": false
         },
@@ -685,13 +684,8 @@
           "sql": {
             "columns": [
               {
-<<<<<<< HEAD
-                "params": ["latitude"],
-                "type": "column"
-=======
                 "parameters": [],
                 "type": "function"
->>>>>>> 92b504bf
               }
             ],
             "groupBy": [
@@ -771,7 +765,9 @@
         "orientation": "auto",
         "percentChangeColorMode": "standard",
         "reduceOptions": {
-          "calcs": ["lastNotNull"],
+          "calcs": [
+            "lastNotNull"
+          ],
           "fields": "",
           "values": false
         },
@@ -791,17 +787,6 @@
           "rawQuery": true,
           "rawSql": "SELECT  coalesce(cp_added, c_added) AS \"Added\"\r\nFROM (SELECT cp.charge_energy_added AS cp_added from charging_processes cp where id = $charging_process_id) cp\r\nCROSS JOIN (SELECT max(charge_energy_added) AS c_added FROM charges WHERE charging_process_id=$charging_process_id) c",
           "refId": "A",
-<<<<<<< HEAD
-          "select": [
-            [
-              {
-                "params": ["latitude"],
-                "type": "column"
-              }
-            ]
-          ],
-=======
->>>>>>> 92b504bf
           "sql": {
             "columns": [
               {
@@ -923,12 +908,9 @@
       "maxDataPoints": 500,
       "options": {
         "basemap": {
-          "config": {
-            "attribution": "Open street map",
-            "url": "https://osm-proxy.mytesla.cc/{z}/{x}/{y}.png"
-          },
+          "config": {},
           "name": "Layer 0",
-          "type": "xyz"
+          "type": "osm-standard"
         },
         "controls": {
           "mouseWheelZoom": true,
@@ -1012,17 +994,6 @@
           "rawQuery": true,
           "rawSql": "SELECT\n\t$__time(date),\n\tunnest(ARRAY[latitude, latitude]) AS latitude,\n\tunnest(ARRAY[longitude, longitude]) AS longitude\nFROM\n\tcharging_processes c\n\tJOIN positions p ON c.position_id = p.id\nWHERE\n\t$__timeFilter(date)\n\tAND c.car_id = $car_id;",
           "refId": "A",
-<<<<<<< HEAD
-          "select": [
-            [
-              {
-                "params": ["value"],
-                "type": "column"
-              }
-            ]
-          ],
-=======
->>>>>>> 92b504bf
           "sql": {
             "columns": [
               {
@@ -1094,7 +1065,9 @@
         "orientation": "auto",
         "percentChangeColorMode": "standard",
         "reduceOptions": {
-          "calcs": ["lastNotNull"],
+          "calcs": [
+            "lastNotNull"
+          ],
           "fields": "",
           "values": false
         },
@@ -1114,17 +1087,6 @@
           "rawQuery": true,
           "rawSql": "SELECT start_battery_level AS \"Start\" FROM  charging_processes WHERE id=$charging_process_id",
           "refId": "Start",
-<<<<<<< HEAD
-          "select": [
-            [
-              {
-                "params": ["latitude"],
-                "type": "column"
-              }
-            ]
-          ],
-=======
->>>>>>> 92b504bf
           "sql": {
             "columns": [
               {
@@ -1241,7 +1203,9 @@
         "orientation": "auto",
         "percentChangeColorMode": "standard",
         "reduceOptions": {
-          "calcs": ["mean"],
+          "calcs": [
+            "mean"
+          ],
           "fields": "",
           "values": false
         },
@@ -1262,17 +1226,6 @@
           "rawQuery": true,
           "rawSql": "SELECT $__timeGroupAlias(date,$__interval),\r\navg(\r\n    case when charger_phases >= 1 then (\r\n        case when charger_phases = 2 then 3 when charger_phases = 1 then 1 else 0 end)\r\n    * charger_actual_current * charger_voltage / 1000.0 else charger_power end) as \"Power\" \r\nFROM charges WHERE charging_process_id = $charging_process_id\r\nGROUP BY 1 ORDER BY 1 ",
           "refId": "Current",
-<<<<<<< HEAD
-          "select": [
-            [
-              {
-                "params": ["value"],
-                "type": "column"
-              }
-            ]
-          ],
-=======
->>>>>>> 92b504bf
           "sql": {
             "columns": [
               {
@@ -1357,7 +1310,9 @@
         "orientation": "auto",
         "percentChangeColorMode": "standard",
         "reduceOptions": {
-          "calcs": ["mean"],
+          "calcs": [
+            "mean"
+          ],
           "fields": "",
           "values": false
         },
@@ -1378,17 +1333,6 @@
           "rawQuery": true,
           "rawSql": "SELECT $__timeGroupAlias(date,$__interval),\r\nconvert_celsius(avg(outside_temp), '$temp_unit') as outside_temp_$temp_unit \r\nFROM charges WHERE charging_process_id = $charging_process_id\r\nGROUP BY 1 ORDER BY 1 ",
           "refId": "Current",
-<<<<<<< HEAD
-          "select": [
-            [
-              {
-                "params": ["value"],
-                "type": "column"
-              }
-            ]
-          ],
-=======
->>>>>>> 92b504bf
           "sql": {
             "columns": [
               {
@@ -1510,7 +1454,9 @@
         "orientation": "vertical",
         "percentChangeColorMode": "standard",
         "reduceOptions": {
-          "calcs": ["lastNotNull"],
+          "calcs": [
+            "lastNotNull"
+          ],
           "fields": "",
           "values": false
         },
@@ -1531,22 +1477,6 @@
           "rawQuery": true,
           "rawSql": "SELECT convert_km(start_${preferred_range}_range_km, '$length_unit') AS start_$length_unit FROM charging_processes WHERE id=$charging_process_id ",
           "refId": "Initial Range",
-<<<<<<< HEAD
-          "resultFormat": "time_series",
-          "select": [
-            [
-              {
-                "params": ["value"],
-                "type": "field"
-              },
-              {
-                "params": [],
-                "type": "last"
-              }
-            ]
-          ],
-=======
->>>>>>> 92b504bf
           "sql": {
             "columns": [
               {
@@ -1575,22 +1505,6 @@
           "rawQuery": true,
           "rawSql": "SELECT convert_km(end_${preferred_range}_range_km - start_${preferred_range}_range_km, '$length_unit') AS added_$length_unit FROM charging_processes WHERE id=$charging_process_id ",
           "refId": "Range Added",
-<<<<<<< HEAD
-          "resultFormat": "time_series",
-          "select": [
-            [
-              {
-                "params": ["value"],
-                "type": "field"
-              },
-              {
-                "params": [],
-                "type": "last"
-              }
-            ]
-          ],
-=======
->>>>>>> 92b504bf
           "sql": {
             "columns": [
               {
@@ -1619,22 +1533,6 @@
           "rawQuery": true,
           "rawSql": "SELECT convert_km(end_${preferred_range}_range_km, '$length_unit') AS end_$length_unit FROM charging_processes WHERE id=$charging_process_id",
           "refId": "End Range",
-<<<<<<< HEAD
-          "resultFormat": "time_series",
-          "select": [
-            [
-              {
-                "params": ["value"],
-                "type": "field"
-              },
-              {
-                "params": [],
-                "type": "last"
-              }
-            ]
-          ],
-=======
->>>>>>> 92b504bf
           "sql": {
             "columns": [
               {
@@ -1810,17 +1708,6 @@
           "rawQuery": true,
           "rawSql": "SELECT\n  battery_level as \"SOC [%]\",\n  charger_power as \"Power [kW]\"\nFROM\n  charges c\njoin\n  charging_processes p ON p.id = c.charging_process_id \nWHERE\n  $__timeFilter(date)\n AND p.car_id = $car_id\n AND charger_power > 0\nORDER BY\n  date ASC",
           "refId": "A",
-<<<<<<< HEAD
-          "select": [
-            [
-              {
-                "params": ["value"],
-                "type": "column"
-              }
-            ]
-          ],
-=======
->>>>>>> 92b504bf
           "sql": {
             "columns": [
               {
@@ -1849,17 +1736,6 @@
           "rawQuery": true,
           "rawSql": "SELECT\n  battery_level as \"SOC [%]\",\n  avg(charger_power) as \"Power [kW]\"\nFROM\n  charges c\njoin\n  charging_processes p ON p.id = c.charging_process_id \nWHERE\n  $__timeFilter(date)\n AND p.car_id = $car_id\n AND charger_power > 0\nGROUP BY\n  battery_level, fast_charger_present\nORDER BY\n  battery_level ASC  ",
           "refId": "B",
-<<<<<<< HEAD
-          "select": [
-            [
-              {
-                "params": ["odometer"],
-                "type": "column"
-              }
-            ]
-          ],
-=======
->>>>>>> 92b504bf
           "sql": {
             "columns": [
               {
