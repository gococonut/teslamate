--- conflicted
+++ resolved
@@ -1993,25 +1993,7 @@
     "from": "now-12h",
     "to": "now"
   },
-<<<<<<< HEAD
-  "timepicker": {
-    "refresh_intervals": [
-      "5s",
-      "10s",
-      "30s",
-      "1m",
-      "5m",
-      "15m",
-      "30m",
-      "1h",
-      "2h",
-      "1d"
-    ],
-    "time_options": ["5m", "15m", "1h", "6h", "12h", "24h", "2d", "7d", "30d"]
-  },
-=======
   "timepicker": {},
->>>>>>> 187fccce
   "timezone": "",
   "title": "Charge Details",
   "uid": "BHhxFeZRz",
