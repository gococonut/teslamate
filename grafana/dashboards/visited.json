{
  "annotations": {
    "list": [
      {
        "builtIn": 1,
        "datasource": {
          "type": "grafana",
          "uid": "-- Grafana --"
        },
        "enable": true,
        "hide": true,
        "iconColor": "rgba(0, 211, 255, 1)",
        "name": "Annotations & Alerts",
        "type": "dashboard"
      }
    ]
  },
  "editable": true,
  "fiscalYearStartMonth": 0,
  "graphTooltip": 0,
  "links": [
    {
      "icon": "dashboard",
      "tags": [],
      "title": "TeslaMate",
      "tooltip": "",
      "type": "link",
      "url": "${base_url:raw}"
    },
    {
      "asDropdown": true,
      "icon": "external link",
      "tags": ["tesla"],
      "title": "Dashboards",
      "type": "dashboards"
    }
  ],
  "panels": [
    {
      "collapsed": false,
      "gridPos": {
        "h": 1,
        "w": 24,
        "x": 0,
        "y": 0
      },
      "id": 4,
      "panels": [],
      "repeat": "car_id",
      "title": "$car_id",
      "type": "row"
    },
    {
      "datasource": {
        "type": "grafana-postgresql-datasource",
        "uid": "TeslaMate"
      },
      "fieldConfig": {
        "defaults": {
          "color": {
            "mode": "thresholds"
          },
          "custom": {
            "hideFrom": {
              "legend": false,
              "tooltip": false,
              "viz": false
            }
          },
          "mappings": [],
          "thresholds": {
            "mode": "absolute",
            "steps": [
              {
                "color": "dark-red"
              }
            ]
          }
        },
        "overrides": []
      },
      "gridPos": {
        "h": 21,
        "w": 24,
        "x": 0,
        "y": 1
      },
      "id": 2,
      "maxDataPoints": 10000000,
      "options": {
        "basemap": {
          "config": {
            "attribution": "Open street map",
            "url": "https://osm-proxy.mytesla.cc/{z}/{x}/{y}.png"
          },
          "name": "Layer 0",
          "type": "xyz"
        },
        "controls": {
          "mouseWheelZoom": true,
          "showAttribution": true,
          "showDebug": false,
          "showMeasure": false,
          "showScale": false,
          "showZoom": true
        },
        "layers": [
          {
            "config": {
              "showLegend": false,
              "style": {
                "color": {
                  "fixed": "transparent"
                },
                "opacity": 0,
                "rotation": {
                  "fixed": 0,
                  "max": 360,
                  "min": -360,
                  "mode": "mod"
                },
                "size": {
                  "fixed": 3,
                  "max": 15,
                  "min": 2
                },
                "symbol": {
                  "fixed": "img/icons/marker/circle.svg",
                  "mode": "fixed"
                },
                "symbolAlign": {
                  "horizontal": "center",
                  "vertical": "center"
                },
                "textConfig": {
                  "fontSize": 12,
                  "offsetX": 0,
                  "offsetY": 0,
                  "textAlign": "center",
                  "textBaseline": "middle"
                }
              }
            },
            "location": {
              "mode": "auto"
            },
            "name": "Workaround for Grafana Issue #89777, fixed in 11.6.0 via #101391, extra layer to be removed on broad availability of 11.6.0",
            "tooltip": false,
            "type": "markers"
          },
          {
            "config": {
              "arrow": 0,
              "style": {
                "color": {
                  "fixed": "dark-blue"
                },
                "lineWidth": 2,
                "opacity": 1,
                "rotation": {
                  "fixed": 0,
                  "max": 360,
                  "min": -360,
                  "mode": "mod"
                },
                "size": {
                  "fixed": 3,
                  "max": 15,
                  "min": 2
                },
                "symbol": {
                  "fixed": "img/icons/marker/circle.svg",
                  "mode": "fixed"
                },
                "symbolAlign": {
                  "horizontal": "center",
                  "vertical": "center"
                },
                "textConfig": {
                  "fontSize": 12,
                  "offsetX": 0,
                  "offsetY": 0,
                  "textAlign": "center",
                  "textBaseline": "middle"
                }
              }
            },
            "location": {
              "latitude": "lat",
              "longitude": "long",
              "mode": "auto"
            },
            "name": "Layer 1",
            "tooltip": true,
            "type": "route"
          }
        ],
        "tooltip": {
          "mode": "none"
        },
        "view": {
          "allLayers": true,
          "id": "fit",
          "lat": 0,
          "lon": 0,
          "zoom": 15
        }
      },
      "pluginVersion": "11.6.1",
      "targets": [
        {
          "datasource": {
            "type": "grafana-postgresql-datasource",
            "uid": "TeslaMate"
          },
          "editorMode": "code",
          "format": "table",
          "rawQuery": true,
          "rawSql": "SELECT\n  date_trunc('minute', timezone('UTC', date), '$__timezone') as time,\n  avg(latitude) as latitude,\n  avg(longitude) as longitude\nFROM\n  positions\nWHERE\n  car_id = $car_id AND $__timeFilter(date) and ideal_battery_range_km is not null\nGROUP BY 1\nORDER BY 1",
          "refId": "Positions",
          "sql": {
            "columns": [
              {
                "parameters": [],
                "type": "function"
              }
            ],
            "groupBy": [
              {
                "property": {
                  "type": "string"
                },
                "type": "groupBy"
              }
            ],
            "limit": 50
          }
        }
      ],
      "title": "",
      "type": "geomap"
    },
    {
      "datasource": {
        "type": "grafana-postgresql-datasource",
        "uid": "TeslaMate"
      },
      "description": "",
      "fieldConfig": {
        "defaults": {
          "color": {
            "mode": "thresholds"
          },
          "mappings": [],
          "thresholds": {
            "mode": "absolute",
            "steps": [
              {
                "color": "super-light-blue"
              }
            ]
          }
        },
        "overrides": []
      },
      "gridPos": {
        "h": 2,
        "w": 5,
        "x": 0,
        "y": 22
      },
      "id": 5,
      "options": {
        "colorMode": "value",
        "graphMode": "none",
        "justifyMode": "auto",
        "orientation": "horizontal",
        "percentChangeColorMode": "standard",
        "reduceOptions": {
          "calcs": ["lastNotNull"],
          "fields": "/.*/",
          "values": true
        },
        "showPercentChange": false,
        "textMode": "value_and_name",
        "wideLayout": true
      },
      "pluginVersion": "11.6.1",
      "targets": [
        {
          "datasource": {
            "type": "grafana-postgresql-datasource",
            "uid": "TeslaMate"
          },
          "editorMode": "code",
          "format": "table",
          "rawQuery": true,
          "rawSql": "SELECT ROUND(convert_km((max(end_km) - min(start_km))::numeric, '$length_unit'),0)|| ' $length_unit' as \"里程\"\nFROM drives WHERE car_id = $car_id AND $__timeFilter(start_date)",
          "refId": "distance traveled",
<<<<<<< HEAD
          "select": [
            [
              {
                "params": ["efficiency"],
                "type": "column"
              }
            ]
          ],
=======
>>>>>>> c37638b3
          "sql": {
            "columns": [
              {
                "parameters": [],
                "type": "function"
              }
            ],
            "groupBy": [
              {
                "property": {
                  "type": "string"
                },
                "type": "groupBy"
              }
            ],
            "limit": 50
          }
        }
      ],
      "title": "",
      "type": "stat"
    },
    {
      "datasource": {
        "type": "grafana-postgresql-datasource",
        "uid": "TeslaMate"
      },
      "description": "",
      "fieldConfig": {
        "defaults": {
          "color": {
            "mode": "palette-classic"
          },
          "mappings": [],
          "thresholds": {
            "mode": "absolute",
            "steps": [
              {
                "color": "light-yellow"
              }
            ]
          }
        },
        "overrides": [
          {
            "matcher": {
              "id": "byName",
              "options": "总增加电量"
            },
            "properties": [
              {
                "id": "unit",
                "value": "kwatth"
              }
            ]
          },
          {
            "matcher": {
              "id": "byName",
              "options": "总消耗电量"
            },
            "properties": [
              {
                "id": "unit",
                "value": "kwatth"
              }
            ]
          },
          {
            "matcher": {
              "id": "byName",
              "options": "充电效率"
            },
            "properties": [
              {
                "id": "unit",
                "value": "percent"
              }
            ]
          }
        ]
      },
      "gridPos": {
        "h": 2,
        "w": 14,
        "x": 5,
        "y": 22
      },
      "id": 6,
      "maxDataPoints": 100,
      "options": {
        "colorMode": "value",
        "fieldOptions": {
          "calcs": ["mean"]
        },
        "graphMode": "none",
        "justifyMode": "center",
        "orientation": "vertical",
        "percentChangeColorMode": "standard",
        "reduceOptions": {
          "calcs": ["mean"],
          "fields": "",
          "values": true
        },
        "showPercentChange": false,
        "textMode": "value_and_name",
        "wideLayout": true
      },
      "pluginVersion": "11.6.1",
      "targets": [
        {
          "datasource": {
            "type": "grafana-postgresql-datasource",
            "uid": "TeslaMate"
          },
          "editorMode": "code",
          "format": "table",
          "rawQuery": true,
          "rawSql": "SELECT\n\tsum(charge_energy_added) as \"总增加电量\",\n\tSUM(greatest(charge_energy_added, charge_energy_used)) AS \"总消耗电量\",\n\tSUM(charge_energy_added) * 100 / SUM(greatest(charge_energy_added, charge_energy_used)) AS \"充电效率\"\nFROM\n\tcharging_processes\nWHERE\n\tcar_id = $car_id AND $__timeFilter(start_date) AND charge_energy_added > 0.01",
          "refId": "A",
          "sql": {
            "columns": [
              {
                "parameters": [],
                "type": "function"
              }
            ],
            "groupBy": [
              {
                "property": {
                  "type": "string"
                },
                "type": "groupBy"
              }
            ],
            "limit": 50
          }
        }
      ],
      "title": "",
      "type": "stat"
    },
    {
      "datasource": {
        "type": "grafana-postgresql-datasource",
        "uid": "TeslaMate"
      },
      "description": "",
      "fieldConfig": {
        "defaults": {
          "decimals": 2,
          "mappings": [
            {
              "options": {
                "match": "null",
                "result": {
                  "text": "N/A"
                }
              },
              "type": "special"
            }
          ],
          "thresholds": {
            "mode": "absolute",
            "steps": [
              {
                "color": "#c7d0d9"
              }
            ]
          }
        },
        "overrides": []
      },
      "gridPos": {
        "h": 2,
        "w": 5,
        "x": 19,
        "y": 22
      },
      "id": 7,
      "maxDataPoints": 100,
      "options": {
        "colorMode": "value",
        "fieldOptions": {
          "calcs": ["lastNotNull"]
        },
        "graphMode": "none",
        "justifyMode": "auto",
        "orientation": "horizontal",
        "percentChangeColorMode": "standard",
        "reduceOptions": {
          "calcs": ["lastNotNull"],
          "fields": "",
          "values": true
        },
        "showPercentChange": false,
        "textMode": "value_and_name",
        "wideLayout": true
      },
      "pluginVersion": "11.6.1",
      "targets": [
        {
          "datasource": {
            "type": "grafana-postgresql-datasource",
            "uid": "TeslaMate"
          },
          "editorMode": "code",
          "format": "table",
          "rawQuery": true,
          "rawSql": "select sum(cost) as \"总充电费用\" from charging_processes where $__timeFilter(start_date) AND car_id = $car_id;",
          "refId": "A",
<<<<<<< HEAD
          "select": [
            [
              {
                "params": ["latitude"],
                "type": "column"
              }
            ]
          ],
=======
>>>>>>> c37638b3
          "sql": {
            "columns": [
              {
                "parameters": [],
                "type": "function"
              }
            ],
            "groupBy": [
              {
                "property": {
                  "type": "string"
                },
                "type": "groupBy"
              }
            ],
            "limit": 50
          }
        }
      ],
      "title": "",
      "type": "stat"
    }
  ],
  "preload": false,
  "refresh": "",
  "schemaVersion": 41,
  "tags": ["tesla"],
  "templating": {
    "list": [
      {
        "current": {},
        "datasource": {
          "type": "grafana-postgresql-datasource",
          "uid": "TeslaMate"
        },
        "definition": "SELECT\n    id as __value,\n    CASE WHEN COUNT(id) OVER (PARTITION BY name) > 1 AND name IS NOT NULL THEN CONCAT(name, ' - ', RIGHT(vin, 6)) ELSE COALESCE(name, CONCAT('VIN ', vin)) end as __text \nFROM cars\nORDER BY display_priority ASC, name ASC, vin ASC;",
        "hide": 2,
        "includeAll": true,
        "label": "Car",
        "name": "car_id",
        "options": [],
        "query": "SELECT\n    id as __value,\n    CASE WHEN COUNT(id) OVER (PARTITION BY name) > 1 AND name IS NOT NULL THEN CONCAT(name, ' - ', RIGHT(vin, 6)) ELSE COALESCE(name, CONCAT('VIN ', vin)) end as __text \nFROM cars\nORDER BY display_priority ASC, name ASC, vin ASC;",
        "refresh": 1,
        "regex": "",
        "type": "query"
      },
      {
        "current": {},
        "datasource": {
          "type": "grafana-postgresql-datasource",
          "uid": "TeslaMate"
        },
        "definition": "select base_url from settings limit 1;",
        "hide": 2,
        "includeAll": false,
        "name": "base_url",
        "options": [],
        "query": "select base_url from settings limit 1;",
        "refresh": 1,
        "regex": "",
        "type": "query"
      },
      {
        "current": {},
        "datasource": {
          "type": "grafana-postgresql-datasource",
          "uid": "TeslaMate"
        },
        "definition": "SELECT unit_of_length FROM settings LIMIT 1",
        "hide": 2,
        "includeAll": false,
        "name": "length_unit",
        "options": [],
        "query": "SELECT unit_of_length FROM settings LIMIT 1",
        "refresh": 1,
        "regex": "",
        "type": "query"
      }
    ]
  },
  "time": {
    "from": "now-90d",
    "to": "now"
  },
  "timepicker": {},
  "timezone": "",
  "title": "到访地",
  "uid": "RG_DxSmgk",
  "version": 1
}<|MERGE_RESOLUTION|>--- conflicted
+++ resolved
@@ -297,17 +297,6 @@
           "rawQuery": true,
           "rawSql": "SELECT ROUND(convert_km((max(end_km) - min(start_km))::numeric, '$length_unit'),0)|| ' $length_unit' as \"里程\"\nFROM drives WHERE car_id = $car_id AND $__timeFilter(start_date)",
           "refId": "distance traveled",
-<<<<<<< HEAD
-          "select": [
-            [
-              {
-                "params": ["efficiency"],
-                "type": "column"
-              }
-            ]
-          ],
-=======
->>>>>>> c37638b3
           "sql": {
             "columns": [
               {
@@ -519,17 +508,6 @@
           "rawQuery": true,
           "rawSql": "select sum(cost) as \"总充电费用\" from charging_processes where $__timeFilter(start_date) AND car_id = $car_id;",
           "refId": "A",
-<<<<<<< HEAD
-          "select": [
-            [
-              {
-                "params": ["latitude"],
-                "type": "column"
-              }
-            ]
-          ],
-=======
->>>>>>> c37638b3
           "sql": {
             "columns": [
               {
