{
  "annotations": {
    "list": [
      {
        "builtIn": 1,
        "datasource": {
          "type": "grafana",
          "uid": "-- Grafana --"
        },
        "enable": true,
        "hide": true,
        "iconColor": "rgba(0, 211, 255, 1)",
        "name": "Annotations & Alerts",
        "type": "dashboard"
      }
    ]
  },
  "editable": true,
  "fiscalYearStartMonth": 0,
  "graphTooltip": 0,
  "links": [
    {
      "icon": "dashboard",
      "tags": [],
      "title": "TeslaMate",
      "tooltip": "",
      "type": "link",
      "url": "${base_url:raw}"
    },
    {
      "asDropdown": true,
      "icon": "external link",
      "tags": ["tesla"],
      "title": "Dashboards",
      "type": "dashboards"
    }
  ],
  "panels": [
    {
      "collapsed": false,
      "gridPos": {
        "h": 1,
        "w": 24,
        "x": 0,
        "y": 0
      },
      "id": 16,
      "panels": [],
      "repeat": "car_id",
      "title": "$car_id",
      "type": "row"
    },
    {
      "datasource": {
        "type": "grafana-postgresql-datasource",
        "uid": "TeslaMate"
      },
      "description": "Only distinguishes between online, offline and asleep.",
      "fieldConfig": {
        "defaults": {
          "mappings": [],
          "thresholds": {
            "mode": "absolute",
            "steps": [
              {
                "color": "#c7d0d9"
              }
            ]
          },
          "unit": "dateTimeAsLocal"
        },
        "overrides": []
      },
      "gridPos": {
        "h": 3,
        "w": 12,
        "x": 0,
        "y": 1
      },
      "id": 2,
      "maxDataPoints": 100,
      "options": {
        "colorMode": "value",
        "fieldOptions": {
          "calcs": ["mean"]
        },
        "graphMode": "none",
        "justifyMode": "auto",
        "orientation": "horizontal",
        "percentChangeColorMode": "standard",
        "reduceOptions": {
          "calcs": ["mean"],
          "fields": "/^time$/",
          "values": true
        },
        "showPercentChange": false,
        "textMode": "value",
        "wideLayout": true
      },
      "pluginVersion": "12.0.2",
      "targets": [
        {
          "datasource": {
            "type": "grafana-postgresql-datasource",
            "uid": "TeslaMate"
          },
          "editorMode": "code",
          "format": "table",
          "rawQuery": true,
          "rawSql": "select $__time(start_date), state from states where car_id = $car_id order by start_date desc limit 1;",
          "refId": "A",
          "sql": {
            "columns": [
              {
<<<<<<< HEAD
                "params": ["latitude"],
                "type": "column"
=======
                "parameters": [],
                "type": "function"
>>>>>>> 92b504bf
              }
            ],
            "groupBy": [
              {
                "property": {
                  "type": "string"
                },
                "type": "groupBy"
              }
            ],
            "limit": 50
          }
        }
      ],
      "title": "Last state change",
      "type": "stat"
    },
    {
      "datasource": {
        "type": "grafana-postgresql-datasource",
        "uid": "TeslaMate"
      },
      "description": "Only distinguishes between online, offline and asleep.",
      "fieldConfig": {
        "defaults": {
          "mappings": [],
          "thresholds": {
            "mode": "absolute",
            "steps": [
              {
                "color": "#c7d0d9"
              }
            ]
          },
          "unit": "none"
        },
        "overrides": []
      },
      "gridPos": {
        "h": 3,
        "w": 6,
        "x": 12,
        "y": 1
      },
      "id": 6,
      "maxDataPoints": 100,
      "options": {
        "colorMode": "value",
        "fieldOptions": {
          "calcs": ["first"]
        },
        "graphMode": "none",
        "justifyMode": "auto",
        "orientation": "horizontal",
        "percentChangeColorMode": "standard",
        "reduceOptions": {
          "calcs": ["mean"],
          "fields": "/^state$/",
          "values": true
        },
        "showPercentChange": false,
        "textMode": "value",
        "wideLayout": true
      },
      "pluginVersion": "12.0.2",
      "targets": [
        {
          "datasource": {
            "type": "grafana-postgresql-datasource",
            "uid": "TeslaMate"
          },
          "editorMode": "code",
          "format": "table",
          "rawQuery": true,
          "rawSql": "select $__time(start_date), state from states where car_id = $car_id order by start_date desc limit 1;",
          "refId": "A",
          "sql": {
            "columns": [
              {
<<<<<<< HEAD
                "params": ["latitude"],
                "type": "column"
=======
                "parameters": [],
                "type": "function"
>>>>>>> 92b504bf
              }
            ],
            "groupBy": [
              {
                "property": {
                  "type": "string"
                },
                "type": "groupBy"
              }
            ],
            "limit": 50
          }
        }
      ],
      "title": "Current State",
      "type": "stat"
    },
    {
      "datasource": {
        "type": "grafana-postgresql-datasource",
        "uid": "TeslaMate"
      },
      "description": "based on any data ever recorded.",
      "fieldConfig": {
        "defaults": {
          "mappings": [
            {
              "options": {
                "match": "null",
                "result": {
                  "text": "N/A"
                }
              },
              "type": "special"
            }
          ],
          "max": 1,
          "min": 0,
          "thresholds": {
            "mode": "absolute",
            "steps": [
              {
                "color": "#c7d0d9"
              }
            ]
          },
          "unit": "percentunit"
        },
        "overrides": []
      },
      "gridPos": {
        "h": 3,
        "w": 6,
        "x": 18,
        "y": 1
      },
      "id": 8,
      "maxDataPoints": 100,
      "options": {
        "colorMode": "value",
        "fieldOptions": {
          "calcs": ["lastNotNull"]
        },
        "graphMode": "none",
        "justifyMode": "auto",
        "orientation": "horizontal",
        "percentChangeColorMode": "standard",
        "reduceOptions": {
          "calcs": ["mean"],
          "fields": "",
          "values": true
        },
        "showPercentChange": false,
        "textMode": "value",
        "wideLayout": true
      },
      "pluginVersion": "12.0.2",
      "targets": [
        {
          "datasource": {
            "type": "grafana-postgresql-datasource",
            "uid": "TeslaMate"
          },
          "editorMode": "code",
          "format": "time_series",
          "rawQuery": true,
          "rawSql": "select 1 - sum(duration_min) / (EXTRACT(EPOCH  FROM (max(end_date) - min(start_date))) / 60), 1 as time from drives where car_id = $car_id;",
          "refId": "A",
          "sql": {
            "columns": [
              {
<<<<<<< HEAD
                "params": ["latitude"],
                "type": "column"
=======
                "parameters": [],
                "type": "function"
>>>>>>> 92b504bf
              }
            ],
            "groupBy": [
              {
                "property": {
                  "type": "string"
                },
                "type": "groupBy"
              }
            ],
            "limit": 50
          }
        }
      ],
      "title": "parked (%)",
      "type": "stat"
    },
    {
      "datasource": {
        "type": "grafana-postgresql-datasource",
        "uid": "TeslaMate"
      },
      "fieldConfig": {
        "defaults": {
          "color": {
            "mode": "continuous-GrYlRd"
          },
          "custom": {
            "axisPlacement": "auto",
            "fillOpacity": 100,
            "hideFrom": {
              "legend": false,
              "tooltip": false,
              "viz": false
            },
            "insertNulls": false,
            "lineWidth": 0,
            "spanNulls": false
          },
          "mappings": [
            {
              "options": {
                "0": {
                  "color": "#6ED0E0",
                  "index": 0,
                  "text": "online"
                },
                "1": {
                  "color": "#8F3BB8",
                  "index": 1,
                  "text": "driving"
                },
                "2": {
                  "color": "#F2CC0C",
                  "index": 2,
                  "text": "charging"
                },
                "3": {
                  "color": "#FFB357",
                  "index": 3,
                  "text": "offline"
                },
                "4": {
                  "color": "#56A64B",
                  "index": 4,
                  "text": "asleep"
                },
                "5": {
                  "color": "#6ED0E0",
                  "index": 5,
                  "text": "online"
                },
                "6": {
                  "color": "#E02F44",
                  "index": 6,
                  "text": "updating"
                },
                "null": {
                  "index": 7,
                  "text": "N/A"
                }
              },
              "type": "value"
            }
          ],
          "thresholds": {
            "mode": "absolute",
            "steps": [
              {
                "color": "green"
              }
            ]
          },
          "unit": "short"
        },
        "overrides": []
      },
      "gridPos": {
        "h": 7,
        "w": 24,
        "x": 0,
        "y": 4
      },
      "id": 14,
      "options": {
        "alignValue": "center",
        "legend": {
          "displayMode": "list",
          "placement": "bottom",
          "showLegend": true
        },
        "mergeValues": true,
        "rowHeight": 0.9,
        "showValue": "auto",
        "tooltip": {
          "hideZeros": false,
          "maxHeight": 600,
          "mode": "single",
          "sort": "none"
        }
      },
      "pluginVersion": "12.0.2",
      "targets": [
        {
          "datasource": {
            "type": "grafana-postgresql-datasource",
            "uid": "TeslaMate"
          },
          "editorMode": "code",
          "format": "time_series",
          "rawQuery": true,
          "rawSql": "WITH states AS (\n  SELECT\n    unnest(ARRAY [start_date + interval '1 second', end_date]) AS date,\n    unnest(ARRAY [2, 0]) AS state\n  FROM charging_processes\n  WHERE\n    car_id = $car_id AND \n    ($__timeFrom() :: timestamp - interval '30 day') < start_date AND \n    (end_date < ($__timeTo() :: timestamp + interval '30 day') OR end_date IS NULL)\n  UNION\n  SELECT\n    unnest(ARRAY [start_date + interval '1 second', end_date]) AS date,\n    unnest(ARRAY [1, 0]) AS state\n  FROM drives\n  WHERE\n    car_id = $car_id AND \n    ($__timeFrom() :: timestamp - interval '30 day') < start_date AND \n    (end_date < ($__timeTo() :: timestamp + interval '30 day') OR end_date IS NULL)\n  UNION\n  SELECT\n    start_date AS date,\n    CASE\n      WHEN state = 'offline' THEN 3\n      WHEN state = 'asleep' THEN 4\n      WHEN state = 'online' THEN 5\n    END AS state\n  FROM states\n  WHERE\n    car_id = $car_id AND \n    ($__timeFrom() :: timestamp - interval '30 day') < start_date AND \n    (end_date < ($__timeTo() :: timestamp + interval '30 day') OR end_date IS NULL)\n  UNION\n  SELECT\n    unnest(ARRAY [start_date + interval '1 second', end_date]) AS date,\n    unnest(ARRAY [6, 0]) AS state\n  FROM updates\n  WHERE\n    car_id = $car_id AND \n    ($__timeFrom() :: timestamp - interval '30 day') < start_date AND \n    (end_date < ($__timeTo() :: timestamp + interval '30 day') OR end_date IS NULL)\n)\nSELECT date AS \"time\", state\nFROM states\nWHERE \n  date IS NOT NULL AND\n  ($__timeFrom() :: timestamp - interval '30 day') < date AND \n  date < ($__timeTo() :: timestamp + interval '30 day') \nORDER BY date ASC, state ASC;",
          "refId": "A",
          "sql": {
            "columns": [
              {
<<<<<<< HEAD
                "params": ["latitude"],
                "type": "column"
=======
                "parameters": [],
                "type": "function"
>>>>>>> 92b504bf
              }
            ],
            "groupBy": [
              {
                "property": {
                  "type": "string"
                },
                "type": "groupBy"
              }
            ],
            "limit": 50
          }
        }
      ],
      "title": "状态",
      "type": "state-timeline"
    }
  ],
  "preload": false,
  "refresh": "",
  "schemaVersion": 41,
  "tags": ["tesla"],
  "templating": {
    "list": [
      {
        "current": {},
        "datasource": {
          "type": "grafana-postgresql-datasource",
          "uid": "TeslaMate"
        },
        "definition": "SELECT\n    id as __value,\n    CASE WHEN COUNT(id) OVER (PARTITION BY name) > 1 AND name IS NOT NULL THEN CONCAT(name, ' - ', RIGHT(vin, 6)) ELSE COALESCE(name, CONCAT('VIN ', vin)) end as __text \nFROM cars\nORDER BY display_priority ASC, name ASC, vin ASC;",
        "hide": 2,
        "includeAll": true,
        "label": "Car",
        "name": "car_id",
        "options": [],
        "query": "SELECT\n    id as __value,\n    CASE WHEN COUNT(id) OVER (PARTITION BY name) > 1 AND name IS NOT NULL THEN CONCAT(name, ' - ', RIGHT(vin, 6)) ELSE COALESCE(name, CONCAT('VIN ', vin)) end as __text \nFROM cars\nORDER BY display_priority ASC, name ASC, vin ASC;",
        "refresh": 1,
        "regex": "",
        "type": "query"
      },
      {
        "current": {},
        "datasource": {
          "type": "grafana-postgresql-datasource",
          "uid": "TeslaMate"
        },
        "definition": "select base_url from settings limit 1;",
        "hide": 2,
        "includeAll": false,
        "name": "base_url",
        "options": [],
        "query": "select base_url from settings limit 1;",
        "refresh": 1,
        "regex": "",
        "type": "query"
      }
    ]
  },
  "time": {
    "from": "now-2d",
    "to": "now"
  },
  "timepicker": {},
  "timezone": "",
  "title": "状态",
  "uid": "xo4BNRkZz",
  "version": 1
}<|MERGE_RESOLUTION|>--- conflicted
+++ resolved
@@ -30,7 +30,9 @@
     {
       "asDropdown": true,
       "icon": "external link",
-      "tags": ["tesla"],
+      "tags": [
+        "tesla"
+      ],
       "title": "Dashboards",
       "type": "dashboards"
     }
@@ -82,14 +84,18 @@
       "options": {
         "colorMode": "value",
         "fieldOptions": {
-          "calcs": ["mean"]
+          "calcs": [
+            "mean"
+          ]
         },
         "graphMode": "none",
         "justifyMode": "auto",
         "orientation": "horizontal",
         "percentChangeColorMode": "standard",
         "reduceOptions": {
-          "calcs": ["mean"],
+          "calcs": [
+            "mean"
+          ],
           "fields": "/^time$/",
           "values": true
         },
@@ -112,13 +118,8 @@
           "sql": {
             "columns": [
               {
-<<<<<<< HEAD
-                "params": ["latitude"],
-                "type": "column"
-=======
                 "parameters": [],
                 "type": "function"
->>>>>>> 92b504bf
               }
             ],
             "groupBy": [
@@ -168,14 +169,18 @@
       "options": {
         "colorMode": "value",
         "fieldOptions": {
-          "calcs": ["first"]
+          "calcs": [
+            "first"
+          ]
         },
         "graphMode": "none",
         "justifyMode": "auto",
         "orientation": "horizontal",
         "percentChangeColorMode": "standard",
         "reduceOptions": {
-          "calcs": ["mean"],
+          "calcs": [
+            "mean"
+          ],
           "fields": "/^state$/",
           "values": true
         },
@@ -198,13 +203,8 @@
           "sql": {
             "columns": [
               {
-<<<<<<< HEAD
-                "params": ["latitude"],
-                "type": "column"
-=======
                 "parameters": [],
                 "type": "function"
->>>>>>> 92b504bf
               }
             ],
             "groupBy": [
@@ -266,14 +266,18 @@
       "options": {
         "colorMode": "value",
         "fieldOptions": {
-          "calcs": ["lastNotNull"]
+          "calcs": [
+            "lastNotNull"
+          ]
         },
         "graphMode": "none",
         "justifyMode": "auto",
         "orientation": "horizontal",
         "percentChangeColorMode": "standard",
         "reduceOptions": {
-          "calcs": ["mean"],
+          "calcs": [
+            "mean"
+          ],
           "fields": "",
           "values": true
         },
@@ -296,13 +300,8 @@
           "sql": {
             "columns": [
               {
-<<<<<<< HEAD
-                "params": ["latitude"],
-                "type": "column"
-=======
                 "parameters": [],
                 "type": "function"
->>>>>>> 92b504bf
               }
             ],
             "groupBy": [
@@ -439,13 +438,8 @@
           "sql": {
             "columns": [
               {
-<<<<<<< HEAD
-                "params": ["latitude"],
-                "type": "column"
-=======
                 "parameters": [],
                 "type": "function"
->>>>>>> 92b504bf
               }
             ],
             "groupBy": [
@@ -460,14 +454,16 @@
           }
         }
       ],
-      "title": "状态",
+      "title": "States",
       "type": "state-timeline"
     }
   ],
   "preload": false,
   "refresh": "",
   "schemaVersion": 41,
-  "tags": ["tesla"],
+  "tags": [
+    "tesla"
+  ],
   "templating": {
     "list": [
       {
@@ -511,7 +507,7 @@
   },
   "timepicker": {},
   "timezone": "",
-  "title": "状态",
+  "title": "States",
   "uid": "xo4BNRkZz",
   "version": 1
 }