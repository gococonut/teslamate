--- conflicted
+++ resolved
@@ -2708,15 +2708,10 @@
   ],
   "preload": false,
   "refresh": "",
-<<<<<<< HEAD
-  "schemaVersion": 39,
-  "tags": ["tesla"],
-=======
   "schemaVersion": 40,
   "tags": [
     "tesla"
   ],
->>>>>>> 187fccce
   "templating": {
     "list": [
       {
@@ -2840,25 +2835,7 @@
     "from": "now-24h",
     "to": "now"
   },
-<<<<<<< HEAD
-  "timepicker": {
-    "refresh_intervals": [
-      "5s",
-      "10s",
-      "30s",
-      "1m",
-      "5m",
-      "15m",
-      "30m",
-      "1h",
-      "2h",
-      "1d"
-    ],
-    "time_options": ["5m", "15m", "1h", "6h", "12h", "24h", "2d", "7d", "30d"]
-  },
-=======
   "timepicker": {},
->>>>>>> 187fccce
   "timezone": "",
   "title": "行车轨迹",
   "uid": "FkUpJpQZk",
