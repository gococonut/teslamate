{
  "annotations": {
    "list": [
      {
        "builtIn": 1,
        "datasource": {
          "type": "grafana",
          "uid": "-- Grafana --"
        },
        "enable": true,
        "hide": true,
        "iconColor": "rgba(0, 211, 255, 1)",
        "name": "Annotations & Alerts",
        "type": "dashboard"
      }
    ]
  },
  "editable": true,
  "fiscalYearStartMonth": 0,
  "graphTooltip": 1,
  "links": [
    {
      "icon": "dashboard",
      "tags": [],
      "title": "TeslaMate",
      "tooltip": "",
      "type": "link",
      "url": "${base_url:raw}"
    },
    {
      "asDropdown": true,
      "icon": "external link",
      "tags": ["tesla"],
      "title": "Dashboards",
      "type": "dashboards"
    }
  ],
  "panels": [
    {
      "datasource": {
        "type": "grafana-postgresql-datasource",
        "uid": "TeslaMate"
      },
      "description": "",
      "fieldConfig": {
        "defaults": {
          "color": {
            "mode": "thresholds"
          },
          "mappings": [],
          "thresholds": {
            "mode": "absolute",
            "steps": [
              {
                "color": "super-light-blue"
              }
            ]
          }
        },
        "overrides": []
      },
      "gridPos": {
        "h": 4,
        "w": 6,
        "x": 0,
        "y": 0
      },
      "id": 32,
      "options": {
        "colorMode": "value",
        "graphMode": "none",
        "justifyMode": "auto",
        "orientation": "horizontal",
        "percentChangeColorMode": "standard",
        "reduceOptions": {
          "calcs": ["lastNotNull"],
          "fields": "/.*/",
          "values": false
        },
        "showPercentChange": false,
        "textMode": "value_and_name",
        "wideLayout": true
      },
      "pluginVersion": "12.0.2",
      "targets": [
        {
          "datasource": {
            "type": "grafana-postgresql-datasource",
            "uid": "TeslaMate"
          },
          "editorMode": "code",
          "format": "table",
          "rawQuery": true,
          "rawSql": "SELECT\n  ROUND(convert_km(sum(distance)::numeric, '$length_unit'), 0) || ' $length_unit' as \"Logged\",\n  ROUND(convert_km(max(end_km)::numeric, '$length_unit'), 0) || ' $length_unit' as \"Odometer\"\nfrom drives where car_id = $car_id;",
          "refId": "A",
<<<<<<< HEAD
          "select": [
            [
              {
                "params": ["efficiency"],
                "type": "column"
              }
            ]
          ],
=======
>>>>>>> 92b504bf
          "sql": {
            "columns": [
              {
                "parameters": [],
                "type": "function"
              }
            ],
            "groupBy": [
              {
                "property": {
                  "type": "string"
                },
                "type": "groupBy"
              }
            ],
            "limit": 50
          }
        }
      ],
      "title": "Mileage",
      "type": "stat"
    },
    {
      "datasource": {
        "type": "grafana-postgresql-datasource",
        "uid": "TeslaMate"
      },
      "description": "",
      "fieldConfig": {
        "defaults": {
          "color": {
            "mode": "thresholds"
          },
          "mappings": [],
          "thresholds": {
            "mode": "absolute",
            "steps": [
              {
                "color": "super-light-blue"
              }
            ]
          }
        },
        "overrides": []
      },
      "gridPos": {
        "h": 4,
        "w": 4,
        "x": 6,
        "y": 0
      },
      "id": 36,
      "options": {
        "colorMode": "value",
        "graphMode": "none",
        "justifyMode": "auto",
        "orientation": "horizontal",
        "percentChangeColorMode": "standard",
        "reduceOptions": {
          "calcs": ["lastNotNull"],
          "fields": "/.*/",
          "values": false
        },
        "showPercentChange": false,
        "textMode": "value_and_name",
        "wideLayout": true
      },
      "pluginVersion": "12.0.2",
      "targets": [
        {
          "datasource": {
            "type": "grafana-postgresql-datasource",
            "uid": "TeslaMate"
          },
          "editorMode": "code",
          "format": "table",
          "rawQuery": true,
          "rawSql": "SELECT COUNT(id) AS \"Charges\" FROM charging_processes WHERE car_id=$car_id \n",
          "refId": "Charges",
<<<<<<< HEAD
          "select": [
            [
              {
                "params": ["efficiency"],
                "type": "column"
              }
            ]
          ],
=======
>>>>>>> 92b504bf
          "sql": {
            "columns": [
              {
                "parameters": [],
                "type": "function"
              }
            ],
            "groupBy": [
              {
                "property": {
                  "type": "string"
                },
                "type": "groupBy"
              }
            ],
            "limit": 50
          }
        },
        {
          "datasource": {
            "type": "grafana-postgresql-datasource",
            "uid": "TeslaMate"
          },
          "editorMode": "code",
          "format": "table",
          "rawQuery": true,
          "rawSql": "SELECT COUNT(id) AS \"Drives\" FROM drives WHERE car_id=$car_id ",
          "refId": "Drives",
<<<<<<< HEAD
          "select": [
            [
              {
                "params": ["efficiency"],
                "type": "column"
              }
            ]
          ],
=======
>>>>>>> 92b504bf
          "sql": {
            "columns": [
              {
                "parameters": [],
                "type": "function"
              }
            ],
            "groupBy": [
              {
                "property": {
                  "type": "string"
                },
                "type": "groupBy"
              }
            ],
            "limit": 50
          }
        }
      ],
      "title": "Stats",
      "type": "stat"
    },
    {
      "datasource": {
        "type": "grafana-postgresql-datasource",
        "uid": "TeslaMate"
      },
      "description": "",
      "fieldConfig": {
        "defaults": {
          "color": {
            "mode": "thresholds"
          },
          "mappings": [],
          "thresholds": {
            "mode": "absolute",
            "steps": [
              {
                "color": "super-light-blue"
              }
            ]
          }
        },
        "overrides": []
      },
      "gridPos": {
        "h": 4,
        "w": 6,
        "x": 10,
        "y": 0
      },
      "id": 39,
      "options": {
        "colorMode": "value",
        "graphMode": "none",
        "justifyMode": "auto",
        "orientation": "horizontal",
        "percentChangeColorMode": "standard",
        "reduceOptions": {
          "calcs": ["lastNotNull"],
          "fields": "/.*/",
          "values": false
        },
        "showPercentChange": false,
        "textMode": "value_and_name",
        "wideLayout": true
      },
      "pluginVersion": "12.0.2",
      "targets": [
        {
          "datasource": {
            "type": "grafana-postgresql-datasource",
            "uid": "TeslaMate"
          },
          "editorMode": "code",
          "format": "table",
          "rawQuery": true,
          "rawSql": "SELECT COUNT(id) as \"Nº Car Updates\"\nFROM Updates \nWHERE car_id = $car_id\n",
          "refId": "Car Updates",
<<<<<<< HEAD
          "select": [
            [
              {
                "params": ["efficiency"],
                "type": "column"
              }
            ]
          ],
=======
>>>>>>> 92b504bf
          "sql": {
            "columns": [
              {
                "parameters": [],
                "type": "function"
              }
            ],
            "groupBy": [
              {
                "property": {
                  "type": "string"
                },
                "type": "groupBy"
              }
            ],
            "limit": 50
          }
        },
        {
          "datasource": {
            "type": "grafana-postgresql-datasource",
            "uid": "TeslaMate"
          },
          "editorMode": "code",
          "format": "table",
          "rawQuery": true,
          "rawSql": "select split_part(version, ' ', 1) as \"Current Car Firmware\" \r\nfrom updates \r\nwhere car_id = $car_id \r\norder by start_date desc \r\nlimit 1",
          "refId": "Firmware",
          "sql": {
            "columns": [
              {
                "parameters": [],
                "type": "function"
              }
            ],
            "groupBy": [
              {
                "property": {
                  "type": "string"
                },
                "type": "groupBy"
              }
            ],
            "limit": 50
          }
        }
      ],
      "title": "Software",
      "type": "stat"
    },
    {
      "datasource": {
        "type": "grafana-postgresql-datasource",
        "uid": "TeslaMate"
      },
      "description": "This means you have some **Drives** or **Charges** not closed.\nIf so, you may follow the official guide: \n<a href='https://docs.teslamate.org/docs/maintenance/manually_fixing_data' target='_blank'>Manually fixing data</a>",
      "fieldConfig": {
        "defaults": {
          "color": {
            "mode": "thresholds"
          },
          "mappings": [],
          "thresholds": {
            "mode": "absolute",
            "steps": [
              {
                "color": "super-light-blue"
              }
            ]
          }
        },
        "overrides": []
      },
      "gridPos": {
        "h": 4,
        "w": 4,
        "x": 16,
        "y": 0
      },
      "id": 42,
      "options": {
        "colorMode": "value",
        "graphMode": "none",
        "justifyMode": "auto",
        "orientation": "horizontal",
        "percentChangeColorMode": "standard",
        "reduceOptions": {
          "calcs": ["lastNotNull"],
          "fields": "/.*/",
          "values": false
        },
        "showPercentChange": false,
        "textMode": "value_and_name",
        "wideLayout": true
      },
      "pluginVersion": "12.0.2",
      "targets": [
        {
          "datasource": {
            "type": "grafana-postgresql-datasource",
            "uid": "TeslaMate"
          },
          "editorMode": "code",
          "format": "table",
          "rawQuery": true,
          "rawSql": "SELECT COUNT(id) as \"Charges not closed\"\nFROM charging_processes \nWHERE car_id = $car_id AND end_date is null\n",
          "refId": "Charges",
<<<<<<< HEAD
          "select": [
            [
              {
                "params": ["efficiency"],
                "type": "column"
              }
            ]
          ],
=======
>>>>>>> 92b504bf
          "sql": {
            "columns": [
              {
                "parameters": [],
                "type": "function"
              }
            ],
            "groupBy": [
              {
                "property": {
                  "type": "string"
                },
                "type": "groupBy"
              }
            ],
            "limit": 50
          }
        },
        {
          "datasource": {
            "type": "grafana-postgresql-datasource",
            "uid": "TeslaMate"
          },
          "editorMode": "code",
          "format": "table",
          "rawQuery": true,
          "rawSql": "SELECT COUNT(id) AS \"Drives not closed\"\r\nFROM drives \r\nWHERE car_id = $car_id AND end_date is null",
          "refId": "Drives",
<<<<<<< HEAD
          "select": [
            [
              {
                "params": ["efficiency"],
                "type": "column"
              }
            ]
          ],
=======
>>>>>>> 92b504bf
          "sql": {
            "columns": [
              {
                "parameters": [],
                "type": "function"
              }
            ],
            "groupBy": [
              {
                "property": {
                  "type": "string"
                },
                "type": "groupBy"
              }
            ],
            "limit": 50
          }
        }
      ],
      "title": "Incomplete Data",
      "type": "stat"
    },
    {
      "datasource": {
        "type": "grafana-postgresql-datasource",
        "uid": "TeslaMate"
      },
      "fieldConfig": {
        "defaults": {
          "color": {
            "mode": "thresholds"
          },
          "mappings": [],
          "thresholds": {
            "mode": "absolute",
            "steps": [
              {
                "color": "super-light-blue"
              }
            ]
          }
        },
        "overrides": []
      },
      "gridPos": {
        "h": 4,
        "w": 4,
        "x": 20,
        "y": 0
      },
      "id": 51,
      "options": {
        "colorMode": "value",
        "graphMode": "none",
        "justifyMode": "auto",
        "orientation": "auto",
        "percentChangeColorMode": "standard",
        "reduceOptions": {
          "calcs": [],
          "fields": "/^version$/",
          "values": true
        },
        "showPercentChange": false,
        "textMode": "auto",
        "wideLayout": true
      },
      "pluginVersion": "12.0.2",
      "targets": [
        {
          "datasource": {
            "type": "grafana-postgresql-datasource",
            "uid": "TeslaMate"
          },
          "editorMode": "code",
          "format": "table",
          "rawQuery": true,
          "rawSql": "SELECT regexp_replace(version(), 'PostgreSQL ([^ ]+) .*', '\\1') AS version;",
          "refId": "A",
          "sql": {
            "columns": [
              {
                "parameters": [],
                "type": "function"
              }
            ],
            "groupBy": [
              {
                "property": {
                  "type": "string"
                },
                "type": "groupBy"
              }
            ],
            "limit": 50
          }
        }
      ],
      "title": "PostgreSQL Version",
      "type": "stat"
    },
    {
      "collapsed": false,
      "gridPos": {
        "h": 1,
        "w": 24,
        "x": 0,
        "y": 4
      },
      "id": 34,
      "panels": [],
      "title": "数据库概览",
      "type": "row"
    },
    {
      "datasource": {
        "type": "grafana-postgresql-datasource",
        "uid": "TeslaMate"
      },
      "fieldConfig": {
        "defaults": {
          "color": {
            "mode": "thresholds"
          },
          "custom": {
            "align": "right",
            "cellOptions": {
              "type": "auto"
            },
            "inspect": false,
            "minWidth": 80
          },
          "mappings": [],
          "thresholds": {
            "mode": "absolute",
            "steps": [
              {
                "color": "green"
              },
              {
                "color": "red",
                "value": 80
              }
            ]
          },
          "unit": "bytes"
        },
        "overrides": [
          {
            "matcher": {
              "id": "byName",
              "options": "Table"
            },
            "properties": [
              {
                "id": "custom.align",
                "value": "auto"
              },
              {
                "id": "custom.minWidth",
                "value": 160
              }
            ]
          }
        ]
      },
      "gridPos": {
        "h": 16,
        "w": 6,
        "x": 0,
        "y": 5
      },
      "id": 33,
      "options": {
        "cellHeight": "sm",
        "footer": {
          "countRows": false,
          "fields": "",
          "reducer": ["sum"],
          "show": false
        },
        "showHeader": true
      },
      "pluginVersion": "12.0.2",
      "targets": [
        {
          "datasource": {
            "type": "grafana-postgresql-datasource",
            "uid": "TeslaMate"
          },
          "editorMode": "code",
          "format": "table",
          "rawQuery": true,
          "rawSql": "SELECT \r\n   relname AS \"Table\",\r\n   pg_relation_size(relid) as \"Data\",\r\n   pg_indexes_size(relid) as \"Indexes\",\r\n   pg_total_relation_size(relid) As \"Total\"\r\nFROM \r\n   pg_catalog.pg_statio_user_tables\r\nORDER BY \r\n   pg_total_relation_size(relid) DESC;",
          "refId": "A",
          "sql": {
            "columns": [
              {
                "parameters": [],
                "type": "function"
              }
            ],
            "groupBy": [
              {
                "property": {
                  "type": "string"
                },
                "type": "groupBy"
              }
            ],
            "limit": 50
          }
        }
      ],
      "title": "",
      "type": "table"
    },
    {
      "datasource": {
        "type": "grafana-postgresql-datasource",
        "uid": "TeslaMate"
      },
      "fieldConfig": {
        "defaults": {
          "color": {
            "mode": "thresholds"
          },
          "custom": {
            "align": "auto",
            "cellOptions": {
              "type": "auto"
            },
            "inspect": false,
            "minWidth": 160
          },
          "mappings": [],
          "thresholds": {
            "mode": "absolute",
            "steps": [
              {
                "color": "green"
              },
              {
                "color": "red",
                "value": 80
              }
            ]
          }
        },
        "overrides": [
          {
            "matcher": {
              "id": "byName",
              "options": "Row Count"
            },
            "properties": [
              {
                "id": "custom.align",
                "value": "right"
              },
              {
                "id": "custom.minWidth",
                "value": 100
              }
            ]
          }
        ]
      },
      "gridPos": {
        "h": 16,
        "w": 4,
        "x": 6,
        "y": 5
      },
      "id": 38,
      "options": {
        "cellHeight": "sm",
        "footer": {
          "countRows": false,
          "fields": "",
          "reducer": ["sum"],
          "show": false
        },
        "showHeader": true
      },
      "pluginVersion": "12.0.2",
      "targets": [
        {
          "datasource": {
            "type": "grafana-postgresql-datasource",
            "uid": "TeslaMate"
          },
          "editorMode": "code",
          "format": "table",
          "rawQuery": true,
          "rawSql": "SELECT table_name AS \"Table Name\", \r\n       (xpath('/row/cnt/text()', xml_count))[1]::text::int AS \"Row Count\"\r\nFROM (\r\n    SELECT table_name, \r\n           query_to_xml(format('SELECT count(*) as cnt FROM %I.%I', table_schema, table_name), false, true, '') AS xml_count\r\n    FROM information_schema.tables\r\n    WHERE table_schema NOT IN ('pg_catalog', 'information_schema') and table_type = 'BASE TABLE'\r\n) AS t\r\nORDER BY 2 DESC;",
          "refId": "A",
          "sql": {
            "columns": [
              {
                "parameters": [],
                "type": "function"
              }
            ],
            "groupBy": [
              {
                "property": {
                  "type": "string"
                },
                "type": "groupBy"
              }
            ],
            "limit": 50
          }
        }
      ],
      "title": "",
      "type": "table"
    },
    {
      "datasource": {
        "type": "grafana-postgresql-datasource",
        "uid": "TeslaMate"
      },
      "description": "These statistics can help you evaluate the efficiency of your indexes.\n\nIf your database experiences a lot of updates or deletions, like importing data from other sources or deleting a loaner car or some other similar situation, you might encounter index bloat, which can degrade performance. In such cases, reindexing could be beneficial.\n\nCheck <a href='https://docs.teslamate.org/docs/maintenance/manually_fixing_data#reindex-database' target='_blank'>Reindex Database</a>",
      "fieldConfig": {
        "defaults": {
          "color": {
            "mode": "thresholds"
          },
          "custom": {
            "align": "right",
            "cellOptions": {
              "type": "auto"
            },
            "inspect": false,
            "minWidth": 110
          },
          "mappings": [],
          "thresholds": {
            "mode": "absolute",
            "steps": [
              {
                "color": "green"
              },
              {
                "color": "red",
                "value": 80
              }
            ]
          }
        },
        "overrides": [
          {
            "matcher": {
              "id": "byName",
              "options": "Index Size"
            },
            "properties": [
              {
                "id": "unit",
                "value": "bytes"
              },
              {
                "id": "custom.minWidth",
                "value": 100
              }
            ]
          },
          {
            "matcher": {
              "id": "byName",
              "options": "Table"
            },
            "properties": [
              {
                "id": "custom.align",
                "value": "auto"
              },
              {
                "id": "custom.minWidth",
                "value": 160
              }
            ]
          },
          {
            "matcher": {
              "id": "byName",
              "options": "Index"
            },
            "properties": [
              {
                "id": "custom.align",
                "value": "auto"
              },
              {
                "id": "custom.minWidth",
                "value": 350
              }
            ]
          },
          {
            "matcher": {
              "id": "byName",
              "options": "Tuples Fetched"
            },
            "properties": [
              {
                "id": "custom.minWidth",
                "value": 130
              }
            ]
          }
        ]
      },
      "gridPos": {
        "h": 19,
        "w": 14,
        "x": 10,
        "y": 5
      },
      "id": 41,
      "options": {
        "cellHeight": "sm",
        "footer": {
          "countRows": false,
          "enablePagination": true,
          "fields": "",
          "reducer": ["sum"],
          "show": false
        },
        "showHeader": true
      },
      "pluginVersion": "12.0.2",
      "targets": [
        {
          "datasource": {
            "type": "grafana-postgresql-datasource",
            "uid": "TeslaMate"
          },
          "editorMode": "code",
          "format": "table",
          "rawQuery": true,
          "rawSql": "SELECT\r\n    relname AS \"Table\",\r\n    indexrelname AS \"Index\",\r\n    idx_scan AS \"Index Scans\",\r\n    idx_tup_read AS \"Tuples Read\",\r\n    idx_tup_fetch AS \"Tuples Fetched\",\r\n    PG_RELATION_SIZE(indexrelid) as \"Index Size\"\r\nFROM\r\n    pg_stat_all_indexes\r\nWHERE\r\n    schemaname NOT LIKE 'pg_%' AND\r\n    indexrelname IS NOT NULL\r\nORDER BY 3 DESC;",
          "refId": "A",
          "sql": {
            "columns": [
              {
                "parameters": [],
                "type": "function"
              }
            ],
            "groupBy": [
              {
                "property": {
                  "type": "string"
                },
                "type": "groupBy"
              }
            ],
            "limit": 50
          }
        }
      ],
      "title": "Indexes",
      "type": "table"
    },
    {
      "datasource": {
        "type": "grafana-postgresql-datasource",
        "uid": "TeslaMate"
      },
      "description": "",
      "fieldConfig": {
        "defaults": {
          "color": {
            "mode": "thresholds"
          },
          "mappings": [],
          "thresholds": {
            "mode": "absolute",
            "steps": [
              {
                "color": "super-light-blue"
              }
            ]
          },
          "unit": "bytes"
        },
        "overrides": []
      },
      "gridPos": {
        "h": 3,
        "w": 6,
        "x": 0,
        "y": 21
      },
      "id": 35,
      "options": {
        "colorMode": "value",
        "graphMode": "none",
        "justifyMode": "auto",
        "orientation": "horizontal",
        "percentChangeColorMode": "standard",
        "reduceOptions": {
          "calcs": ["lastNotNull"],
          "fields": "/.*/",
          "values": false
        },
        "showPercentChange": false,
        "textMode": "value",
        "wideLayout": true
      },
      "pluginVersion": "12.0.2",
      "targets": [
        {
          "datasource": {
            "type": "grafana-postgresql-datasource",
            "uid": "TeslaMate"
          },
          "editorMode": "code",
          "format": "table",
          "rawQuery": true,
          "rawSql": "SELECT \n    SUM(pg_total_relation_size(relid)) As \"Size\"\nFROM \n    pg_catalog.pg_statio_user_tables;",
          "refId": "DistanceLogged",
<<<<<<< HEAD
          "select": [
            [
              {
                "params": ["efficiency"],
                "type": "column"
              }
            ]
          ],
=======
>>>>>>> 92b504bf
          "sql": {
            "columns": [
              {
                "parameters": [],
                "type": "function"
              }
            ],
            "groupBy": [
              {
                "property": {
                  "type": "string"
                },
                "type": "groupBy"
              }
            ],
            "limit": 50
          }
        }
      ],
      "title": "Database Total Size",
      "type": "stat"
    },
    {
      "datasource": {
        "type": "grafana-postgresql-datasource",
        "uid": "TeslaMate"
      },
      "description": "",
      "fieldConfig": {
        "defaults": {
          "color": {
            "mode": "thresholds"
          },
          "mappings": [],
          "thresholds": {
            "mode": "absolute",
            "steps": [
              {
                "color": "super-light-blue"
              }
            ]
          }
        },
        "overrides": []
      },
      "gridPos": {
        "h": 3,
        "w": 4,
        "x": 6,
        "y": 21
      },
      "id": 50,
      "options": {
        "colorMode": "value",
        "graphMode": "none",
        "justifyMode": "auto",
        "orientation": "horizontal",
        "percentChangeColorMode": "standard",
        "reduceOptions": {
          "calcs": ["lastNotNull"],
          "fields": "/.*/",
          "values": false
        },
        "showPercentChange": false,
        "textMode": "value",
        "wideLayout": true
      },
      "pluginVersion": "12.0.2",
      "targets": [
        {
          "datasource": {
            "type": "grafana-postgresql-datasource",
            "uid": "TeslaMate"
          },
          "editorMode": "code",
          "format": "table",
          "rawQuery": true,
          "rawSql": "show timezone;",
          "refId": "DistanceLogged",
<<<<<<< HEAD
          "select": [
            [
              {
                "params": ["efficiency"],
                "type": "column"
              }
            ]
          ],
=======
>>>>>>> 92b504bf
          "sql": {
            "columns": [
              {
                "parameters": [],
                "type": "function"
              }
            ],
            "groupBy": [
              {
                "property": {
                  "type": "string"
                },
                "type": "groupBy"
              }
            ],
            "limit": 50
          }
        }
      ],
      "title": "Timezone",
      "type": "stat"
    },
    {
      "collapsed": false,
      "gridPos": {
        "h": 1,
        "w": 24,
        "x": 0,
        "y": 24
      },
      "id": 44,
      "panels": [],
      "title": "Statistics of SQL planning and execution",
      "type": "row"
    },
    {
      "datasource": {
        "type": "grafana-postgresql-datasource",
        "uid": "TeslaMate"
      },
      "description": "",
      "fieldConfig": {
        "defaults": {
          "color": {
            "mode": "thresholds"
          },
          "mappings": [],
          "thresholds": {
            "mode": "absolute",
            "steps": [
              {
                "color": "super-light-blue"
              }
            ]
          }
        },
        "overrides": []
      },
      "gridPos": {
        "h": 3,
        "w": 6,
        "x": 0,
        "y": 25
      },
      "id": 48,
      "options": {
        "colorMode": "value",
        "graphMode": "none",
        "justifyMode": "auto",
        "orientation": "horizontal",
        "percentChangeColorMode": "standard",
        "reduceOptions": {
          "calcs": [],
          "fields": "/.*/",
          "values": false
        },
        "showPercentChange": false,
        "textMode": "value",
        "wideLayout": true
      },
      "pluginVersion": "12.0.2",
      "targets": [
        {
          "datasource": {
            "type": "grafana-postgresql-datasource",
            "uid": "TeslaMate"
          },
          "editorMode": "code",
          "format": "table",
          "rawQuery": true,
          "rawSql": "${pg_stat_statements_info_last_reset:raw}",
          "refId": "Charges",
<<<<<<< HEAD
          "select": [
            [
              {
                "params": ["efficiency"],
                "type": "column"
              }
            ]
          ],
=======
>>>>>>> 92b504bf
          "sql": {
            "columns": [
              {
                "parameters": [],
                "type": "function"
              }
            ],
            "groupBy": [
              {
                "property": {
                  "type": "string"
                },
                "type": "groupBy"
              }
            ],
            "limit": 50
          }
        }
      ],
      "title": "Time at which all statistics in the pg_stat_statements view were last reset",
      "type": "stat"
    },
    {
      "datasource": {
        "type": "grafana-postgresql-datasource",
        "uid": "TeslaMate"
      },
      "description": "",
      "fieldConfig": {
        "defaults": {
          "color": {
            "mode": "thresholds"
          },
          "mappings": [],
          "thresholds": {
            "mode": "absolute",
            "steps": [
              {
                "color": "super-light-blue"
              }
            ]
          }
        },
        "overrides": []
      },
      "gridPos": {
        "h": 3,
        "w": 6,
        "x": 6,
        "y": 25
      },
      "id": 49,
      "options": {
        "colorMode": "value",
        "graphMode": "none",
        "justifyMode": "auto",
        "orientation": "horizontal",
        "percentChangeColorMode": "standard",
        "reduceOptions": {
          "calcs": [],
          "fields": "/.*/",
          "values": false
        },
        "showPercentChange": false,
        "textMode": "value",
        "wideLayout": true
      },
      "pluginVersion": "12.0.2",
      "targets": [
        {
          "datasource": {
            "type": "grafana-postgresql-datasource",
            "uid": "TeslaMate"
          },
          "editorMode": "code",
          "format": "table",
          "rawQuery": true,
          "rawSql": "${pg_stat_statements_count:raw}",
          "refId": "Charges",
<<<<<<< HEAD
          "select": [
            [
              {
                "params": ["efficiency"],
                "type": "column"
              }
            ]
          ],
=======
>>>>>>> 92b504bf
          "sql": {
            "columns": [
              {
                "parameters": [],
                "type": "function"
              }
            ],
            "groupBy": [
              {
                "property": {
                  "type": "string"
                },
                "type": "groupBy"
              }
            ],
            "limit": 50
          }
        }
      ],
      "title": "Number of Statements tracked via pg_stat_statements",
      "type": "stat"
    },
    {
      "fieldConfig": {
        "defaults": {},
        "overrides": []
      },
      "gridPos": {
        "h": 3,
        "w": 12,
        "x": 12,
        "y": 25
      },
      "id": 47,
      "options": {
        "code": {
          "language": "plaintext",
          "showLineNumbers": false,
          "showMiniMap": false
        },
        "content": "Check the [contribution docs](https://docs.teslamate.org/docs/development#enable-pg_stat_statements-to-collect-query-statistics) on how to enable tracking planning and execution statistics of all SQL statements executed by a server.\n",
        "mode": "markdown"
      },
      "pluginVersion": "12.0.2",
      "title": "About pg_stat_statements (track statistics of SQL planning and execution)",
      "type": "text"
    },
    {
      "datasource": {
        "type": "grafana-postgresql-datasource",
        "uid": "TeslaMate"
      },
      "fieldConfig": {
        "defaults": {
          "color": {
            "mode": "thresholds"
          },
          "custom": {
            "align": "auto",
            "cellOptions": {
              "type": "auto",
              "wrapText": false
            },
            "inspect": false
          },
          "mappings": [],
          "thresholds": {
            "mode": "absolute",
            "steps": [
              {
                "color": "green"
              },
              {
                "color": "red",
                "value": 80
              }
            ]
          },
          "unit": "ms"
        },
        "overrides": [
          {
            "matcher": {
              "id": "byName",
              "options": "Calls"
            },
            "properties": [
              {
                "id": "unit",
                "value": "none"
              },
              {
                "id": "custom.width",
                "value": 80
              }
            ]
          },
          {
            "matcher": {
              "id": "byName",
              "options": "Query"
            },
            "properties": [
              {
                "id": "custom.inspect",
                "value": true
              }
            ]
          },
          {
            "matcher": {
              "id": "byName",
              "options": "Mean Exec Time"
            },
            "properties": [
              {
                "id": "custom.width",
                "value": 140
              }
            ]
          },
          {
            "matcher": {
              "id": "byName",
              "options": "Total Exec Time"
            },
            "properties": [
              {
                "id": "custom.width",
                "value": 140
              }
            ]
          }
        ]
      },
      "gridPos": {
        "h": 14,
        "w": 12,
        "x": 0,
        "y": 28
      },
      "id": 45,
      "options": {
        "cellHeight": "sm",
        "footer": {
          "countRows": false,
          "enablePagination": true,
          "fields": "",
          "reducer": ["sum"],
          "show": false
        },
        "showHeader": true,
        "sortBy": []
      },
      "pluginVersion": "12.0.2",
      "targets": [
        {
          "datasource": {
            "type": "grafana-postgresql-datasource",
            "uid": "TeslaMate"
          },
          "editorMode": "code",
          "format": "table",
          "rawQuery": true,
          "rawSql": "${pg_stat_statements_top_20_mean:raw}",
          "refId": "A",
          "sql": {
            "columns": [
              {
                "parameters": [],
                "type": "function"
              }
            ],
            "groupBy": [
              {
                "property": {
                  "type": "string"
                },
                "type": "groupBy"
              }
            ],
            "limit": 50
          }
        }
      ],
      "title": "Top 20 Statements (by mean time spent executing the statement)",
      "type": "table"
    },
    {
      "datasource": {
        "type": "grafana-postgresql-datasource",
        "uid": "TeslaMate"
      },
      "fieldConfig": {
        "defaults": {
          "color": {
            "mode": "thresholds"
          },
          "custom": {
            "align": "auto",
            "cellOptions": {
              "type": "auto",
              "wrapText": false
            },
            "inspect": false
          },
          "mappings": [],
          "thresholds": {
            "mode": "absolute",
            "steps": [
              {
                "color": "green"
              },
              {
                "color": "red",
                "value": 80
              }
            ]
          },
          "unit": "ms"
        },
        "overrides": [
          {
            "matcher": {
              "id": "byName",
              "options": "Calls"
            },
            "properties": [
              {
                "id": "unit",
                "value": "none"
              },
              {
                "id": "custom.width",
                "value": 80
              }
            ]
          },
          {
            "matcher": {
              "id": "byName",
              "options": "Query"
            },
            "properties": [
              {
                "id": "custom.inspect",
                "value": true
              }
            ]
          },
          {
            "matcher": {
              "id": "byName",
              "options": "Mean Exec Time"
            },
            "properties": [
              {
                "id": "custom.width",
                "value": 140
              }
            ]
          },
          {
            "matcher": {
              "id": "byName",
              "options": "Total Exec Time"
            },
            "properties": [
              {
                "id": "custom.width",
                "value": 140
              }
            ]
          }
        ]
      },
      "gridPos": {
        "h": 14,
        "w": 12,
        "x": 12,
        "y": 28
      },
      "id": 46,
      "options": {
        "cellHeight": "sm",
        "footer": {
          "countRows": false,
          "enablePagination": true,
          "fields": "",
          "reducer": ["sum"],
          "show": false
        },
        "showHeader": true,
        "sortBy": []
      },
      "pluginVersion": "12.0.2",
      "targets": [
        {
          "datasource": {
            "type": "grafana-postgresql-datasource",
            "uid": "TeslaMate"
          },
          "editorMode": "code",
          "format": "table",
          "rawQuery": true,
          "rawSql": "${pg_stat_statements_top_20_total:raw}",
          "refId": "A",
          "sql": {
            "columns": [
              {
                "parameters": [],
                "type": "function"
              }
            ],
            "groupBy": [
              {
                "property": {
                  "type": "string"
                },
                "type": "groupBy"
              }
            ],
            "limit": 50
          }
        }
      ],
      "title": "Top 20 Statements (by total time spent executing the statement)",
      "type": "table"
    }
  ],
  "preload": false,
  "refresh": "",
  "schemaVersion": 41,
  "tags": ["tesla"],
  "templating": {
    "list": [
      {
        "current": {},
        "datasource": {
          "type": "grafana-postgresql-datasource",
          "uid": "TeslaMate"
        },
        "definition": "select unit_of_length from settings limit 1;",
        "hide": 2,
        "includeAll": false,
        "name": "length_unit",
        "options": [],
        "query": "select unit_of_length from settings limit 1;",
        "refresh": 1,
        "regex": "",
        "type": "query"
      },
      {
        "current": {},
        "datasource": {
          "type": "grafana-postgresql-datasource",
          "uid": "TeslaMate"
        },
        "definition": "SELECT\n    id as __value,\n    CASE WHEN COUNT(id) OVER (PARTITION BY name) > 1 AND name IS NOT NULL THEN CONCAT(name, ' - ', RIGHT(vin, 6)) ELSE COALESCE(name, CONCAT('VIN ', vin)) end as __text \nFROM cars\nORDER BY display_priority ASC, name ASC, vin ASC;",
        "includeAll": false,
        "label": "Car",
        "name": "car_id",
        "options": [],
        "query": "SELECT\n    id as __value,\n    CASE WHEN COUNT(id) OVER (PARTITION BY name) > 1 AND name IS NOT NULL THEN CONCAT(name, ' - ', RIGHT(vin, 6)) ELSE COALESCE(name, CONCAT('VIN ', vin)) end as __text \nFROM cars\nORDER BY display_priority ASC, name ASC, vin ASC;",
        "refresh": 1,
        "regex": "",
        "type": "query"
      },
      {
        "current": {},
        "datasource": {
          "type": "grafana-postgresql-datasource",
          "uid": "TeslaMate"
        },
        "definition": "SELECT\n    CASE WHEN $pg_stat_statements_enabled = 1 THEN 'SELECT stats_reset FROM pg_stat_statements_info;' else 'SELECT NULL;' end",
        "hide": 2,
        "includeAll": false,
        "name": "pg_stat_statements_info_last_reset",
        "options": [],
        "query": "SELECT\n    CASE WHEN $pg_stat_statements_enabled = 1 THEN 'SELECT stats_reset FROM pg_stat_statements_info;' else 'SELECT NULL;' end",
        "refresh": 1,
        "regex": "",
        "type": "query"
      },
      {
        "current": {},
        "datasource": {
          "type": "grafana-postgresql-datasource",
          "uid": "TeslaMate"
        },
        "definition": "SELECT\n    CASE WHEN $pg_stat_statements_enabled = 1 THEN 'SELECT count(*) FROM pg_stat_statements;' else 'SELECT NULL;' end",
        "hide": 2,
        "includeAll": false,
        "name": "pg_stat_statements_count",
        "options": [],
        "query": "SELECT\n    CASE WHEN $pg_stat_statements_enabled = 1 THEN 'SELECT count(*) FROM pg_stat_statements;' else 'SELECT NULL;' end",
        "refresh": 1,
        "regex": "",
        "type": "query"
      },
      {
        "current": {},
        "datasource": {
          "type": "grafana-postgresql-datasource",
          "uid": "TeslaMate"
        },
        "definition": "SELECT\n    CASE WHEN $pg_stat_statements_enabled = 1 THEN 'select\n  calls as \"Calls\",\n  mean_exec_time as \"Mean Exec Time\",\n  total_exec_time as \"Total Exec Time\",\n  query as \"Query\"\nfrom pg_stat_statements\nORDER BY mean_exec_time desc\nlimit 20;' else 'SELECT NULL;' end",
        "hide": 2,
        "includeAll": false,
        "name": "pg_stat_statements_top_20_mean",
        "options": [],
        "query": "SELECT\n    CASE WHEN $pg_stat_statements_enabled = 1 THEN 'select\n  calls as \"Calls\",\n  mean_exec_time as \"Mean Exec Time\",\n  total_exec_time as \"Total Exec Time\",\n  query as \"Query\"\nfrom pg_stat_statements\nORDER BY mean_exec_time desc\nlimit 20;' else 'SELECT NULL;' end",
        "refresh": 1,
        "regex": "",
        "type": "query"
      },
      {
        "current": {},
        "datasource": {
          "type": "grafana-postgresql-datasource",
          "uid": "TeslaMate"
        },
        "definition": "SELECT\n    CASE WHEN $pg_stat_statements_enabled = 1 THEN 'select\n  calls as \"Calls\",\n  mean_exec_time as \"Mean Exec Time\",\n  total_exec_time as \"Total Exec Time\",\n  query as \"Query\"\nfrom pg_stat_statements\nORDER BY total_exec_time desc\nlimit 20;' else 'SELECT NULL;' end",
        "hide": 2,
        "includeAll": false,
        "name": "pg_stat_statements_top_20_total",
        "options": [],
        "query": "SELECT\n    CASE WHEN $pg_stat_statements_enabled = 1 THEN 'select\n  calls as \"Calls\",\n  mean_exec_time as \"Mean Exec Time\",\n  total_exec_time as \"Total Exec Time\",\n  query as \"Query\"\nfrom pg_stat_statements\nORDER BY total_exec_time desc\nlimit 20;' else 'SELECT NULL;' end",
        "refresh": 1,
        "regex": "",
        "type": "query"
      },
      {
        "current": {},
        "datasource": {
          "type": "grafana-postgresql-datasource",
          "uid": "TeslaMate"
        },
        "definition": "SELECT EXISTS (\nSELECT 1\nFROM information_schema.tables\nWHERE table_name = 'pg_stat_statements'\n)::int AS table_existence",
        "hide": 2,
        "includeAll": false,
        "name": "pg_stat_statements_enabled",
        "options": [],
        "query": "SELECT EXISTS (\nSELECT 1\nFROM information_schema.tables\nWHERE table_name = 'pg_stat_statements'\n)::int AS table_existence",
        "refresh": 1,
        "regex": "",
        "type": "query"
      },
      {
        "current": {},
        "datasource": {
          "type": "grafana-postgresql-datasource",
          "uid": "TeslaMate"
        },
        "definition": "select base_url from settings limit 1;",
        "hide": 2,
        "includeAll": false,
        "name": "base_url",
        "options": [],
        "query": "select base_url from settings limit 1;",
        "refresh": 1,
        "regex": "",
        "type": "query"
      }
    ]
  },
  "time": {
    "from": "now-6h",
    "to": "now"
  },
  "timepicker": {
    "hidden": true,
    "refresh_intervals": []
  },
  "timezone": "browser",
  "title": "数据库概览",
  "uid": "jchmDbInfo",
  "version": 1
}<|MERGE_RESOLUTION|>--- conflicted
+++ resolved
@@ -1,3 +1,4 @@
+
 {
   "annotations": {
     "list": [
@@ -30,7 +31,9 @@
     {
       "asDropdown": true,
       "icon": "external link",
-      "tags": ["tesla"],
+      "tags": [
+        "tesla"
+      ],
       "title": "Dashboards",
       "type": "dashboards"
     }
@@ -73,7 +76,9 @@
         "orientation": "horizontal",
         "percentChangeColorMode": "standard",
         "reduceOptions": {
-          "calcs": ["lastNotNull"],
+          "calcs": [
+            "lastNotNull"
+          ],
           "fields": "/.*/",
           "values": false
         },
@@ -93,17 +98,6 @@
           "rawQuery": true,
           "rawSql": "SELECT\n  ROUND(convert_km(sum(distance)::numeric, '$length_unit'), 0) || ' $length_unit' as \"Logged\",\n  ROUND(convert_km(max(end_km)::numeric, '$length_unit'), 0) || ' $length_unit' as \"Odometer\"\nfrom drives where car_id = $car_id;",
           "refId": "A",
-<<<<<<< HEAD
-          "select": [
-            [
-              {
-                "params": ["efficiency"],
-                "type": "column"
-              }
-            ]
-          ],
-=======
->>>>>>> 92b504bf
           "sql": {
             "columns": [
               {
@@ -163,7 +157,9 @@
         "orientation": "horizontal",
         "percentChangeColorMode": "standard",
         "reduceOptions": {
-          "calcs": ["lastNotNull"],
+          "calcs": [
+            "lastNotNull"
+          ],
           "fields": "/.*/",
           "values": false
         },
@@ -183,17 +179,6 @@
           "rawQuery": true,
           "rawSql": "SELECT COUNT(id) AS \"Charges\" FROM charging_processes WHERE car_id=$car_id \n",
           "refId": "Charges",
-<<<<<<< HEAD
-          "select": [
-            [
-              {
-                "params": ["efficiency"],
-                "type": "column"
-              }
-            ]
-          ],
-=======
->>>>>>> 92b504bf
           "sql": {
             "columns": [
               {
@@ -222,17 +207,6 @@
           "rawQuery": true,
           "rawSql": "SELECT COUNT(id) AS \"Drives\" FROM drives WHERE car_id=$car_id ",
           "refId": "Drives",
-<<<<<<< HEAD
-          "select": [
-            [
-              {
-                "params": ["efficiency"],
-                "type": "column"
-              }
-            ]
-          ],
-=======
->>>>>>> 92b504bf
           "sql": {
             "columns": [
               {
@@ -292,7 +266,9 @@
         "orientation": "horizontal",
         "percentChangeColorMode": "standard",
         "reduceOptions": {
-          "calcs": ["lastNotNull"],
+          "calcs": [
+            "lastNotNull"
+          ],
           "fields": "/.*/",
           "values": false
         },
@@ -312,17 +288,6 @@
           "rawQuery": true,
           "rawSql": "SELECT COUNT(id) as \"Nº Car Updates\"\nFROM Updates \nWHERE car_id = $car_id\n",
           "refId": "Car Updates",
-<<<<<<< HEAD
-          "select": [
-            [
-              {
-                "params": ["efficiency"],
-                "type": "column"
-              }
-            ]
-          ],
-=======
->>>>>>> 92b504bf
           "sql": {
             "columns": [
               {
@@ -410,7 +375,9 @@
         "orientation": "horizontal",
         "percentChangeColorMode": "standard",
         "reduceOptions": {
-          "calcs": ["lastNotNull"],
+          "calcs": [
+            "lastNotNull"
+          ],
           "fields": "/.*/",
           "values": false
         },
@@ -430,17 +397,6 @@
           "rawQuery": true,
           "rawSql": "SELECT COUNT(id) as \"Charges not closed\"\nFROM charging_processes \nWHERE car_id = $car_id AND end_date is null\n",
           "refId": "Charges",
-<<<<<<< HEAD
-          "select": [
-            [
-              {
-                "params": ["efficiency"],
-                "type": "column"
-              }
-            ]
-          ],
-=======
->>>>>>> 92b504bf
           "sql": {
             "columns": [
               {
@@ -469,17 +425,6 @@
           "rawQuery": true,
           "rawSql": "SELECT COUNT(id) AS \"Drives not closed\"\r\nFROM drives \r\nWHERE car_id = $car_id AND end_date is null",
           "refId": "Drives",
-<<<<<<< HEAD
-          "select": [
-            [
-              {
-                "params": ["efficiency"],
-                "type": "column"
-              }
-            ]
-          ],
-=======
->>>>>>> 92b504bf
           "sql": {
             "columns": [
               {
@@ -590,7 +535,7 @@
       },
       "id": 34,
       "panels": [],
-      "title": "数据库概览",
+      "title": "Database Information",
       "type": "row"
     },
     {
@@ -657,7 +602,9 @@
         "footer": {
           "countRows": false,
           "fields": "",
-          "reducer": ["sum"],
+          "reducer": [
+            "sum"
+          ],
           "show": false
         },
         "showHeader": true
@@ -759,7 +706,9 @@
         "footer": {
           "countRows": false,
           "fields": "",
-          "reducer": ["sum"],
+          "reducer": [
+            "sum"
+          ],
           "show": false
         },
         "showHeader": true
@@ -907,7 +856,9 @@
           "countRows": false,
           "enablePagination": true,
           "fields": "",
-          "reducer": ["sum"],
+          "reducer": [
+            "sum"
+          ],
           "show": false
         },
         "showHeader": true
@@ -984,7 +935,9 @@
         "orientation": "horizontal",
         "percentChangeColorMode": "standard",
         "reduceOptions": {
-          "calcs": ["lastNotNull"],
+          "calcs": [
+            "lastNotNull"
+          ],
           "fields": "/.*/",
           "values": false
         },
@@ -1004,17 +957,6 @@
           "rawQuery": true,
           "rawSql": "SELECT \n    SUM(pg_total_relation_size(relid)) As \"Size\"\nFROM \n    pg_catalog.pg_statio_user_tables;",
           "refId": "DistanceLogged",
-<<<<<<< HEAD
-          "select": [
-            [
-              {
-                "params": ["efficiency"],
-                "type": "column"
-              }
-            ]
-          ],
-=======
->>>>>>> 92b504bf
           "sql": {
             "columns": [
               {
@@ -1074,7 +1016,9 @@
         "orientation": "horizontal",
         "percentChangeColorMode": "standard",
         "reduceOptions": {
-          "calcs": ["lastNotNull"],
+          "calcs": [
+            "lastNotNull"
+          ],
           "fields": "/.*/",
           "values": false
         },
@@ -1094,17 +1038,6 @@
           "rawQuery": true,
           "rawSql": "show timezone;",
           "refId": "DistanceLogged",
-<<<<<<< HEAD
-          "select": [
-            [
-              {
-                "params": ["efficiency"],
-                "type": "column"
-              }
-            ]
-          ],
-=======
->>>>>>> 92b504bf
           "sql": {
             "columns": [
               {
@@ -1197,17 +1130,6 @@
           "rawQuery": true,
           "rawSql": "${pg_stat_statements_info_last_reset:raw}",
           "refId": "Charges",
-<<<<<<< HEAD
-          "select": [
-            [
-              {
-                "params": ["efficiency"],
-                "type": "column"
-              }
-            ]
-          ],
-=======
->>>>>>> 92b504bf
           "sql": {
             "columns": [
               {
@@ -1287,17 +1209,6 @@
           "rawQuery": true,
           "rawSql": "${pg_stat_statements_count:raw}",
           "refId": "Charges",
-<<<<<<< HEAD
-          "select": [
-            [
-              {
-                "params": ["efficiency"],
-                "type": "column"
-              }
-            ]
-          ],
-=======
->>>>>>> 92b504bf
           "sql": {
             "columns": [
               {
@@ -1446,7 +1357,9 @@
           "countRows": false,
           "enablePagination": true,
           "fields": "",
-          "reducer": ["sum"],
+          "reducer": [
+            "sum"
+          ],
           "show": false
         },
         "showHeader": true,
@@ -1587,7 +1500,9 @@
           "countRows": false,
           "enablePagination": true,
           "fields": "",
-          "reducer": ["sum"],
+          "reducer": [
+            "sum"
+          ],
           "show": false
         },
         "showHeader": true,
@@ -1631,7 +1546,9 @@
   "preload": false,
   "refresh": "",
   "schemaVersion": 41,
-  "tags": ["tesla"],
+  "tags": [
+    "tesla"
+  ],
   "templating": {
     "list": [
       {
@@ -1773,7 +1690,7 @@
     "refresh_intervals": []
   },
   "timezone": "browser",
-  "title": "数据库概览",
+  "title": "Database Information",
   "uid": "jchmDbInfo",
   "version": 1
 }