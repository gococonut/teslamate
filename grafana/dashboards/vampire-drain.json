{
  "annotations": {
    "list": [
      {
        "builtIn": 1,
        "datasource": {
          "type": "grafana",
          "uid": "-- Grafana --"
        },
        "enable": true,
        "hide": true,
        "iconColor": "rgba(0, 211, 255, 1)",
        "name": "Annotations & Alerts",
        "type": "dashboard"
      }
    ]
  },
  "editable": true,
  "fiscalYearStartMonth": 0,
  "graphTooltip": 0,
  "links": [
    {
      "icon": "dashboard",
      "tags": [],
      "title": "TeslaMate",
      "tooltip": "",
      "type": "link",
      "url": "${base_url:raw}"
    },
    {
      "asDropdown": true,
      "icon": "external link",
      "tags": ["tesla"],
      "title": "Dashboards",
      "type": "dashboards"
    }
  ],
  "panels": [
    {
      "collapsed": false,
      "gridPos": {
        "h": 1,
        "w": 24,
        "x": 0,
        "y": 0
      },
      "id": 4,
      "panels": [],
      "repeat": "car_id",
      "title": "$car_id",
      "type": "row"
    },
    {
      "datasource": {
        "type": "grafana-postgresql-datasource",
        "uid": "TeslaMate"
      },
      "fieldConfig": {
        "defaults": {
          "color": {
            "mode": "thresholds"
          },
          "custom": {
            "align": "auto",
            "cellOptions": {
              "type": "auto"
            },
            "inspect": false
          },
          "mappings": [],
          "thresholds": {
            "mode": "absolute",
            "steps": [
              {
                "color": "green"
              },
              {
                "color": "red",
                "value": 80
              }
            ]
          }
        },
        "overrides": [
          {
            "matcher": {
              "id": "byName",
              "options": "start_date"
            },
            "properties": [
              {
                "id": "displayName",
                "value": "开始时间"
              },
              {
                "id": "unit",
                "value": "dateTimeAsLocal"
              },
              {
                "id": "links",
                "value": [
                  {
                    "targetBlank": false,
                    "title": "",
                    "url": "/d/zm7wN6Zgz/drive-details?from=${__data.fields.start_date_ts.numeric}&to=${__data.fields.end_date_ts.numeric}"
                  }
                ]
              },
              {
                "id": "custom.minWidth",
                "value": 210
              }
            ]
          },
          {
            "matcher": {
              "id": "byName",
              "options": "end_date"
            },
            "properties": [
              {
                "id": "displayName",
                "value": "结束时间"
              },
              {
                "id": "unit",
                "value": "dateTimeAsLocal"
              },
              {
                "id": "custom.minWidth",
                "value": 210
              }
            ]
          },
          {
            "matcher": {
              "id": "byName",
              "options": "range_diff_km"
            },
            "properties": [
              {
                "id": "displayName",
                "value": "续航消耗"
              },
              {
                "id": "unit",
                "value": "lengthkm"
              },
              {
                "id": "decimals",
                "value": 2
              },
              {
                "id": "custom.minWidth",
                "value": 95
              }
            ]
          },
          {
            "matcher": {
              "id": "byName",
              "options": "duration"
            },
            "properties": [
              {
                "id": "displayName",
                "value": "时长"
              },
              {
                "id": "unit",
                "value": "s"
              },
              {
                "id": "decimals",
                "value": 1
              },
              {
                "id": "custom.cellOptions",
                "value": {
                  "type": "color-text"
                }
              },
              {
                "id": "thresholds",
                "value": {
                  "mode": "absolute",
                  "steps": [
                    {
                      "color": "rgb(133, 142, 133)"
                    },
                    {
                      "color": "#56A64B",
                      "value": 43200
                    }
                  ]
                }
              },
              {
                "id": "custom.minWidth",
                "value": 100
              }
            ]
          },
          {
            "matcher": {
              "id": "byName",
              "options": "range_lost_per_hour_km"
            },
            "properties": [
              {
                "id": "displayName",
                "value": "Ø 续航消耗 / h"
              },
              {
                "id": "unit",
                "value": "lengthkm"
              },
              {
                "id": "decimals",
                "value": 2
              },
              {
                "id": "custom.minWidth",
                "value": 135
              }
            ]
          },
          {
            "matcher": {
              "id": "byRegexp",
              "options": "/.*_ts/"
            },
            "properties": [
              {
                "id": "custom.hidden",
                "value": true
              }
            ]
          },
          {
            "matcher": {
              "id": "byName",
              "options": "standby"
            },
            "properties": [
              {
                "id": "displayName",
                "value": "Standby"
              },
              {
                "id": "unit",
                "value": "percentunit"
              },
              {
                "id": "custom.cellOptions",
                "value": {
                  "type": "color-text"
                }
              },
              {
                "id": "thresholds",
                "value": {
                  "mode": "absolute",
                  "steps": [
                    {
                      "color": "#FF7383"
                    },
                    {
                      "color": "#FFB357",
                      "value": 0.3
                    },
                    {
                      "color": "#56A64B",
                      "value": 0.85
                    }
                  ]
                }
              },
              {
                "id": "decimals",
                "value": 0
              },
              {
                "id": "custom.minWidth",
                "value": 75
              }
            ]
          },
          {
            "matcher": {
              "id": "byName",
              "options": "consumption"
            },
            "properties": [
              {
                "id": "displayName",
                "value": "电量消耗"
              },
              {
                "id": "unit",
                "value": "kwatth"
              },
              {
                "id": "decimals",
                "value": 2
              },
              {
                "id": "custom.minWidth",
                "value": 125
              }
            ]
          },
          {
            "matcher": {
              "id": "byName",
              "options": "avg_power"
            },
            "properties": [
              {
                "id": "displayName",
                "value": "Ø 功率"
              },
              {
                "id": "unit",
                "value": "watt"
              },
              {
                "id": "decimals",
                "value": 1
              },
              {
                "id": "custom.minWidth",
                "value": 80
              }
            ]
          },
          {
            "matcher": {
              "id": "byName",
              "options": "range_lost_per_hour_mi"
            },
            "properties": [
              {
                "id": "displayName",
                "value": "Ø 续航消耗 / h"
              },
              {
                "id": "unit",
                "value": "lengthmi"
              },
              {
                "id": "decimals",
                "value": 2
              },
              {
                "id": "custom.minWidth",
                "value": 135
              }
            ]
          },
          {
            "matcher": {
              "id": "byName",
              "options": "range_diff_mi"
            },
            "properties": [
              {
                "id": "displayName",
                "value": "续航消耗"
              },
              {
                "id": "unit",
                "value": "lengthmi"
              },
              {
                "id": "decimals",
                "value": 2
              },
              {
                "id": "custom.minWidth",
                "value": 95
              }
            ]
          },
          {
            "matcher": {
              "id": "byName",
              "options": "soc_diff"
            },
            "properties": [
              {
                "id": "displayName",
                "value": "SoC 消耗"
              },
              {
                "id": "unit",
                "value": "percent"
              },
              {
                "id": "custom.minWidth",
                "value": 80
              }
            ]
          },
          {
            "matcher": {
              "id": "byName",
              "options": "has_reduced_range"
            },
            "properties": [
              {
                "id": "displayName",
                "value": " "
              },
              {
                "id": "custom.align",
                "value": "center"
              },
              {
                "id": "mappings",
                "value": [
                  {
                    "options": {
                      "0": {
                        "color": "transparent",
                        "index": 1,
                        "text": " "
                      },
                      "1": {
                        "color": "dark-blue",
                        "index": 0,
                        "text": "❄"
                      }
                    },
                    "type": "value"
                  }
                ]
              },
              {
                "id": "links",
                "value": [
                  {
                    "title": "In cold weather, the estimated range loss cannot be estimated correctly and is therefore hidden.",
                    "url": ""
                  }
                ]
              },
              {
                "id": "custom.width",
                "value": 50
              }
            ]
          }
        ]
      },
      "gridPos": {
        "h": 23,
        "w": 24,
        "x": 0,
        "y": 1
      },
      "id": 2,
      "options": {
        "cellHeight": "sm",
        "footer": {
          "countRows": false,
          "fields": "",
          "reducer": ["sum"],
          "show": false
        },
        "showHeader": true
      },
      "pluginVersion": "12.0.2",
      "targets": [
        {
          "datasource": {
            "type": "grafana-postgresql-datasource",
            "uid": "TeslaMate"
          },
          "editorMode": "code",
          "format": "table",
          "rawQuery": true,
          "rawSql": "with merge as (\n SELECT \n    c.start_date AS start_date,\n    c.end_date AS end_date,\n    c.start_ideal_range_km AS start_ideal_range_km,\n    c.end_ideal_range_km AS end_ideal_range_km,\n    c.start_rated_range_km AS start_rated_range_km,\n    c.end_rated_range_km AS end_rated_range_km,\n    start_battery_level,\n    end_battery_level,\n    p.usable_battery_level AS start_usable_battery_level,\n    NULL AS end_usable_battery_level,\n    p.odometer AS start_km,\n    p.odometer AS end_km\n FROM charging_processes c\n JOIN positions p ON c.position_id = p.id\n WHERE c.car_id = $car_id AND $__timeFilter(start_date)\n UNION\n SELECT \n    d.start_date AS start_date,\n    d.end_date AS end_date,\n    d.start_ideal_range_km AS start_ideal_range_km,\n    d.end_ideal_range_km AS end_ideal_range_km,\n    d.start_rated_range_km AS start_rated_range_km,\n    d.end_rated_range_km AS end_rated_range_km,\n    start_position.battery_level AS start_battery_level,\n    end_position.battery_level AS end_battery_level,\n    start_position.usable_battery_level AS start_usable_battery_level,\n    end_position.usable_battery_level AS end_usable_battery_level,\n    d.start_km AS start_km,\n    d.end_km AS end_km\n FROM drives d\n JOIN positions start_position ON d.start_position_id = start_position.id\n JOIN positions end_position ON d.end_position_id = end_position.id\n WHERE d.car_id = $car_id AND $__timeFilter(start_date)\n), \nv as (\n SELECT\n    lag(t.end_date) OVER w AS start_date,\n    t.start_date AS end_date,\n    lag(t.end_${preferred_range}_range_km) OVER w AS start_range,\n    t.start_${preferred_range}_range_km AS end_range,\n    lag(t.end_km) OVER w AS start_km,\n    t.start_km AS end_km,\n    EXTRACT(EPOCH FROM age(t.start_date, lag(t.end_date) OVER w)) AS duration,\n    lag(t.end_battery_level) OVER w AS start_battery_level,\n    lag(t.end_usable_battery_level) OVER w AS start_usable_battery_level,\n\t\tstart_battery_level AS end_battery_level,\n\t\tstart_usable_battery_level AS end_usable_battery_level,\n\t\tstart_battery_level > COALESCE(start_usable_battery_level, start_battery_level) AS has_reduced_range\n  FROM merge t\n  WINDOW w AS (ORDER BY t.start_date ASC)\n  ORDER BY start_date DESC\n)\n\nSELECT\n  round(extract(epoch FROM v.start_date)) * 1000 AS start_date_ts,\n  round(extract(epoch FROM v.end_date)) * 1000 AS end_date_ts,\n  -- Columns\n  v.start_date,\n  v.end_date,\n  v.duration,\n  (coalesce(s_asleep.sleep, 0) + coalesce(s_offline.sleep, 0)) / v.duration as standby,\n\t-greatest(v.start_battery_level - v.end_battery_level, 0) as soc_diff,\n\tCASE WHEN has_reduced_range THEN 1 ELSE 0 END as has_reduced_range,\n\tconvert_km(CASE WHEN has_reduced_range THEN NULL ELSE (v.start_range - v.end_range)::numeric END, '$length_unit') AS range_diff_$length_unit,\n  CASE WHEN has_reduced_range THEN NULL ELSE (v.start_range - v.end_range) * c.efficiency END AS consumption,\n  CASE WHEN has_reduced_range THEN NULL ELSE ((v.start_range - v.end_range) * c.efficiency) / (v.duration / 3600) * 1000 END as avg_power,\n  convert_km(CASE WHEN has_reduced_range THEN NULL ELSE ((v.start_range - v.end_range) / (v.duration / 3600))::numeric END, '$length_unit') AS range_lost_per_hour_${length_unit}\nFROM v,\n  LATERAL (\n    SELECT EXTRACT(EPOCH FROM sum(age(s.end_date, s.start_date))) as sleep\n    FROM states s\n    WHERE\n      state = 'asleep' AND\n      v.start_date <= s.start_date AND s.end_date <= v.end_date AND\n      s.car_id = $car_id\n  ) s_asleep,\n  LATERAL (\n    SELECT EXTRACT(EPOCH FROM sum(age(s.end_date, s.start_date))) as sleep\n    FROM states s\n    WHERE\n      state = 'offline' AND\n      v.start_date <= s.start_date AND s.end_date <= v.end_date AND\n      s.car_id = $car_id\n  ) s_offline\nJOIN cars c ON c.id = $car_id\nWHERE\n  v.duration > ($duration * 60 * 60)\n  AND v.start_range - v.end_range >= 0\n  AND v.end_km - v.start_km < 1;",
          "refId": "A",
<<<<<<< HEAD
          "select": [
            [
              {
                "params": ["value"],
                "type": "column"
              }
            ]
          ],
=======
>>>>>>> 92b504bf
          "sql": {
            "columns": [
              {
                "parameters": [],
                "type": "function"
              }
            ],
            "groupBy": [
              {
                "property": {
                  "type": "string"
                },
                "type": "groupBy"
              }
            ],
            "limit": 50
          }
        }
      ],
      "title": "待机能耗",
      "transformations": [
        {
          "id": "merge",
          "options": {
            "reducers": []
          }
        }
      ],
      "type": "table"
    }
  ],
  "preload": false,
  "refresh": "",
  "schemaVersion": 41,
  "tags": ["tesla"],
  "templating": {
    "list": [
      {
        "current": {},
        "datasource": {
          "type": "grafana-postgresql-datasource",
          "uid": "TeslaMate"
        },
        "definition": "SELECT\n    id as __value,\n    CASE WHEN COUNT(id) OVER (PARTITION BY name) > 1 AND name IS NOT NULL THEN CONCAT(name, ' - ', RIGHT(vin, 6)) ELSE COALESCE(name, CONCAT('VIN ', vin)) end as __text \nFROM cars\nORDER BY display_priority ASC, name ASC, vin ASC;",
        "hide": 2,
        "includeAll": true,
        "label": "Car",
        "name": "car_id",
        "options": [],
        "query": "SELECT\n    id as __value,\n    CASE WHEN COUNT(id) OVER (PARTITION BY name) > 1 AND name IS NOT NULL THEN CONCAT(name, ' - ', RIGHT(vin, 6)) ELSE COALESCE(name, CONCAT('VIN ', vin)) end as __text \nFROM cars\nORDER BY display_priority ASC, name ASC, vin ASC;",
        "refresh": 1,
        "regex": "",
        "type": "query"
      },
      {
        "current": {
          "text": "6",
          "value": "6"
        },
        "includeAll": false,
        "label": "min. Idle Time (h)",
        "name": "duration",
        "options": [
          {
            "selected": false,
            "text": "0",
            "value": "0"
          },
          {
            "selected": false,
            "text": "1",
            "value": "1"
          },
          {
            "selected": false,
            "text": "3",
            "value": "3"
          },
          {
            "selected": true,
            "text": "6",
            "value": "6"
          },
          {
            "selected": false,
            "text": "12",
            "value": "12"
          },
          {
            "selected": false,
            "text": "18",
            "value": "18"
          },
          {
            "selected": false,
            "text": "24",
            "value": "24"
          }
        ],
        "query": "0,1,3,6,12,18,24",
        "type": "custom"
      },
      {
        "current": {},
        "datasource": {
          "type": "grafana-postgresql-datasource",
          "uid": "TeslaMate"
        },
        "definition": "select unit_of_length from settings limit 1;",
        "hide": 2,
        "includeAll": false,
        "name": "length_unit",
        "options": [],
        "query": "select unit_of_length from settings limit 1;",
        "refresh": 1,
        "regex": "",
        "type": "query"
      },
      {
        "current": {},
        "datasource": {
          "type": "grafana-postgresql-datasource",
          "uid": "TeslaMate"
        },
        "definition": "select preferred_range from settings limit 1;",
        "hide": 2,
        "includeAll": false,
        "name": "preferred_range",
        "options": [],
        "query": "select preferred_range from settings limit 1;",
        "refresh": 1,
        "regex": "",
        "type": "query"
      },
      {
        "current": {},
        "datasource": {
          "type": "grafana-postgresql-datasource",
          "uid": "TeslaMate"
        },
        "definition": "select base_url from settings limit 1;",
        "hide": 2,
        "includeAll": false,
        "name": "base_url",
        "options": [],
        "query": "select base_url from settings limit 1;",
        "refresh": 1,
        "regex": "",
        "type": "query"
      }
    ]
  },
  "time": {
    "from": "now-90d",
    "to": "now"
  },
  "timepicker": {},
  "timezone": "",
  "title": "待机能耗",
  "uid": "zhHx2Fggk",
  "version": 1
}<|MERGE_RESOLUTION|>--- conflicted
+++ resolved
@@ -30,7 +30,9 @@
     {
       "asDropdown": true,
       "icon": "external link",
-      "tags": ["tesla"],
+      "tags": [
+        "tesla"
+      ],
       "title": "Dashboards",
       "type": "dashboards"
     }
@@ -90,7 +92,7 @@
             "properties": [
               {
                 "id": "displayName",
-                "value": "开始时间"
+                "value": "Start"
               },
               {
                 "id": "unit",
@@ -120,7 +122,7 @@
             "properties": [
               {
                 "id": "displayName",
-                "value": "结束时间"
+                "value": "End"
               },
               {
                 "id": "unit",
@@ -140,7 +142,7 @@
             "properties": [
               {
                 "id": "displayName",
-                "value": "续航消耗"
+                "value": "Range loss"
               },
               {
                 "id": "unit",
@@ -164,7 +166,7 @@
             "properties": [
               {
                 "id": "displayName",
-                "value": "时长"
+                "value": "Period"
               },
               {
                 "id": "unit",
@@ -209,7 +211,7 @@
             "properties": [
               {
                 "id": "displayName",
-                "value": "Ø 续航消耗 / h"
+                "value": "Ø Range loss / h"
               },
               {
                 "id": "unit",
@@ -294,7 +296,7 @@
             "properties": [
               {
                 "id": "displayName",
-                "value": "电量消耗"
+                "value": "Energy drained"
               },
               {
                 "id": "unit",
@@ -318,7 +320,7 @@
             "properties": [
               {
                 "id": "displayName",
-                "value": "Ø 功率"
+                "value": "Ø Power"
               },
               {
                 "id": "unit",
@@ -342,7 +344,7 @@
             "properties": [
               {
                 "id": "displayName",
-                "value": "Ø 续航消耗 / h"
+                "value": "Ø Range loss / h"
               },
               {
                 "id": "unit",
@@ -366,7 +368,7 @@
             "properties": [
               {
                 "id": "displayName",
-                "value": "续航消耗"
+                "value": "Range loss"
               },
               {
                 "id": "unit",
@@ -390,7 +392,7 @@
             "properties": [
               {
                 "id": "displayName",
-                "value": "SoC 消耗"
+                "value": "SoC Diff"
               },
               {
                 "id": "unit",
@@ -465,7 +467,9 @@
         "footer": {
           "countRows": false,
           "fields": "",
-          "reducer": ["sum"],
+          "reducer": [
+            "sum"
+          ],
           "show": false
         },
         "showHeader": true
@@ -482,17 +486,6 @@
           "rawQuery": true,
           "rawSql": "with merge as (\n SELECT \n    c.start_date AS start_date,\n    c.end_date AS end_date,\n    c.start_ideal_range_km AS start_ideal_range_km,\n    c.end_ideal_range_km AS end_ideal_range_km,\n    c.start_rated_range_km AS start_rated_range_km,\n    c.end_rated_range_km AS end_rated_range_km,\n    start_battery_level,\n    end_battery_level,\n    p.usable_battery_level AS start_usable_battery_level,\n    NULL AS end_usable_battery_level,\n    p.odometer AS start_km,\n    p.odometer AS end_km\n FROM charging_processes c\n JOIN positions p ON c.position_id = p.id\n WHERE c.car_id = $car_id AND $__timeFilter(start_date)\n UNION\n SELECT \n    d.start_date AS start_date,\n    d.end_date AS end_date,\n    d.start_ideal_range_km AS start_ideal_range_km,\n    d.end_ideal_range_km AS end_ideal_range_km,\n    d.start_rated_range_km AS start_rated_range_km,\n    d.end_rated_range_km AS end_rated_range_km,\n    start_position.battery_level AS start_battery_level,\n    end_position.battery_level AS end_battery_level,\n    start_position.usable_battery_level AS start_usable_battery_level,\n    end_position.usable_battery_level AS end_usable_battery_level,\n    d.start_km AS start_km,\n    d.end_km AS end_km\n FROM drives d\n JOIN positions start_position ON d.start_position_id = start_position.id\n JOIN positions end_position ON d.end_position_id = end_position.id\n WHERE d.car_id = $car_id AND $__timeFilter(start_date)\n), \nv as (\n SELECT\n    lag(t.end_date) OVER w AS start_date,\n    t.start_date AS end_date,\n    lag(t.end_${preferred_range}_range_km) OVER w AS start_range,\n    t.start_${preferred_range}_range_km AS end_range,\n    lag(t.end_km) OVER w AS start_km,\n    t.start_km AS end_km,\n    EXTRACT(EPOCH FROM age(t.start_date, lag(t.end_date) OVER w)) AS duration,\n    lag(t.end_battery_level) OVER w AS start_battery_level,\n    lag(t.end_usable_battery_level) OVER w AS start_usable_battery_level,\n\t\tstart_battery_level AS end_battery_level,\n\t\tstart_usable_battery_level AS end_usable_battery_level,\n\t\tstart_battery_level > COALESCE(start_usable_battery_level, start_battery_level) AS has_reduced_range\n  FROM merge t\n  WINDOW w AS (ORDER BY t.start_date ASC)\n  ORDER BY start_date DESC\n)\n\nSELECT\n  round(extract(epoch FROM v.start_date)) * 1000 AS start_date_ts,\n  round(extract(epoch FROM v.end_date)) * 1000 AS end_date_ts,\n  -- Columns\n  v.start_date,\n  v.end_date,\n  v.duration,\n  (coalesce(s_asleep.sleep, 0) + coalesce(s_offline.sleep, 0)) / v.duration as standby,\n\t-greatest(v.start_battery_level - v.end_battery_level, 0) as soc_diff,\n\tCASE WHEN has_reduced_range THEN 1 ELSE 0 END as has_reduced_range,\n\tconvert_km(CASE WHEN has_reduced_range THEN NULL ELSE (v.start_range - v.end_range)::numeric END, '$length_unit') AS range_diff_$length_unit,\n  CASE WHEN has_reduced_range THEN NULL ELSE (v.start_range - v.end_range) * c.efficiency END AS consumption,\n  CASE WHEN has_reduced_range THEN NULL ELSE ((v.start_range - v.end_range) * c.efficiency) / (v.duration / 3600) * 1000 END as avg_power,\n  convert_km(CASE WHEN has_reduced_range THEN NULL ELSE ((v.start_range - v.end_range) / (v.duration / 3600))::numeric END, '$length_unit') AS range_lost_per_hour_${length_unit}\nFROM v,\n  LATERAL (\n    SELECT EXTRACT(EPOCH FROM sum(age(s.end_date, s.start_date))) as sleep\n    FROM states s\n    WHERE\n      state = 'asleep' AND\n      v.start_date <= s.start_date AND s.end_date <= v.end_date AND\n      s.car_id = $car_id\n  ) s_asleep,\n  LATERAL (\n    SELECT EXTRACT(EPOCH FROM sum(age(s.end_date, s.start_date))) as sleep\n    FROM states s\n    WHERE\n      state = 'offline' AND\n      v.start_date <= s.start_date AND s.end_date <= v.end_date AND\n      s.car_id = $car_id\n  ) s_offline\nJOIN cars c ON c.id = $car_id\nWHERE\n  v.duration > ($duration * 60 * 60)\n  AND v.start_range - v.end_range >= 0\n  AND v.end_km - v.start_km < 1;",
           "refId": "A",
-<<<<<<< HEAD
-          "select": [
-            [
-              {
-                "params": ["value"],
-                "type": "column"
-              }
-            ]
-          ],
-=======
->>>>>>> 92b504bf
           "sql": {
             "columns": [
               {
@@ -512,7 +505,7 @@
           }
         }
       ],
-      "title": "待机能耗",
+      "title": "Vampire Drain",
       "transformations": [
         {
           "id": "merge",
@@ -527,7 +520,9 @@
   "preload": false,
   "refresh": "",
   "schemaVersion": 41,
-  "tags": ["tesla"],
+  "tags": [
+    "tesla"
+  ],
   "templating": {
     "list": [
       {
@@ -651,7 +646,7 @@
   },
   "timepicker": {},
   "timezone": "",
-  "title": "待机能耗",
+  "title": "Vampire Drain",
   "uid": "zhHx2Fggk",
   "version": 1
 }