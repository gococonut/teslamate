{
  "annotations": {
    "list": [
      {
        "builtIn": 1,
        "datasource": {
          "type": "grafana",
          "uid": "-- Grafana --"
        },
        "enable": true,
        "hide": true,
        "iconColor": "rgba(0, 211, 255, 1)",
        "name": "Annotations & Alerts",
        "type": "dashboard"
      }
    ]
  },
  "editable": true,
  "fiscalYearStartMonth": 0,
  "graphTooltip": 0,
  "links": [
    {
      "icon": "dashboard",
      "tags": [],
      "title": "TeslaMate",
      "tooltip": "",
      "type": "link",
      "url": "${base_url:raw}"
    },
    {
      "asDropdown": true,
      "icon": "external link",
      "tags": ["tesla"],
      "title": "Dashboards",
      "type": "dashboards"
    }
  ],
  "panels": [
    {
      "collapsed": false,
      "gridPos": {
        "h": 1,
        "w": 24,
        "x": 0,
        "y": 0
      },
      "id": 16,
      "panels": [],
      "title": "概览",
      "type": "row"
    },
    {
      "datasource": {
        "type": "datasource",
        "uid": "-- Dashboard --"
      },
      "fieldConfig": {
        "defaults": {
          "color": {
            "mode": "thresholds"
          },
          "mappings": [
            {
              "options": {
                "match": "null",
                "result": {
                  "text": "N/A"
                }
              },
              "type": "special"
            }
          ],
          "thresholds": {
            "mode": "absolute",
            "steps": [
              {
                "color": "text",
                "value": null
              }
            ]
          },
          "unit": "kwatth"
        },
        "overrides": [
          {
            "matcher": {
              "id": "byName",
              "options": "charge_energy_added"
            },
            "properties": [
              {
                "id": "displayName",
                "value": "总充电电量:"
              }
            ]
          }
        ]
      },
      "gridPos": {
        "h": 2,
        "w": 6,
        "x": 0,
        "y": 1
      },
      "id": 10,
      "maxDataPoints": 100,
      "options": {
        "colorMode": "background",
        "graphMode": "none",
        "justifyMode": "center",
        "orientation": "auto",
        "percentChangeColorMode": "standard",
        "reduceOptions": {
          "calcs": ["sum"],
          "fields": "",
          "values": false
        },
        "showPercentChange": false,
        "textMode": "auto",
        "wideLayout": true
      },
      "pluginVersion": "11.5.2",
      "targets": [
        {
          "datasource": {
            "type": "datasource",
            "uid": "-- Dashboard --"
          },
          "panelId": 6,
          "refId": "A"
        }
      ],
      "title": "",
      "transformations": [
        {
          "id": "filterFieldsByName",
          "options": {
            "include": {
              "names": ["charge_energy_added"]
            }
          }
        }
      ],
      "transparent": true,
      "type": "stat"
    },
    {
      "datasource": {
        "type": "datasource",
        "uid": "-- Dashboard --"
      },
      "fieldConfig": {
        "defaults": {
          "color": {
            "mode": "thresholds"
          },
          "mappings": [
            {
              "options": {
                "match": "null",
                "result": {
                  "text": "N/A"
                }
              },
              "type": "special"
            }
          ],
          "thresholds": {
            "mode": "absolute",
            "steps": [
              {
                "color": "text",
                "value": null
              }
            ]
          },
          "unit": "kwatth"
        },
        "overrides": [
          {
            "matcher": {
              "id": "byName",
              "options": "charge_energy_used"
            },
            "properties": [
              {
                "id": "displayName",
                "value": "总电量使用量:"
              }
            ]
          }
        ]
      },
      "gridPos": {
        "h": 2,
        "w": 6,
        "x": 6,
        "y": 1
      },
      "id": 20,
      "maxDataPoints": 100,
      "options": {
        "colorMode": "background",
        "graphMode": "none",
        "justifyMode": "center",
        "orientation": "auto",
        "percentChangeColorMode": "standard",
        "reduceOptions": {
          "calcs": ["sum"],
          "fields": "",
          "values": false
        },
        "showPercentChange": false,
        "textMode": "auto",
        "wideLayout": true
      },
      "pluginVersion": "11.5.2",
      "targets": [
        {
          "datasource": {
            "type": "datasource",
            "uid": "-- Dashboard --"
          },
          "panelId": 6,
          "refId": "A"
        }
      ],
      "title": "",
      "transformations": [
        {
          "id": "filterFieldsByName",
          "options": {
            "include": {
              "names": ["charge_energy_used"]
            }
          }
        }
      ],
      "transparent": true,
      "type": "stat"
    },
    {
      "datasource": {
        "type": "datasource",
        "uid": "-- Dashboard --"
      },
      "fieldConfig": {
        "defaults": {
          "color": {
            "mode": "thresholds"
          },
          "decimals": 2,
          "mappings": [
            {
              "options": {
                "match": "null",
                "result": {
                  "text": "N/A"
                }
              },
              "type": "special"
            }
          ],
          "thresholds": {
            "mode": "absolute",
            "steps": [
              {
                "color": "text",
                "value": null
              }
            ]
          },
          "unit": "none"
        },
        "overrides": [
          {
            "matcher": {
              "id": "byName",
              "options": "cost"
            },
            "properties": [
              {
                "id": "displayName",
                "value": "总费用:"
              }
            ]
          }
        ]
      },
      "gridPos": {
        "h": 2,
        "w": 6,
        "x": 12,
        "y": 1
      },
      "id": 14,
      "maxDataPoints": 100,
      "options": {
        "colorMode": "background",
        "graphMode": "none",
        "justifyMode": "center",
        "orientation": "horizontal",
        "percentChangeColorMode": "standard",
        "reduceOptions": {
          "calcs": ["sum"],
          "fields": "",
          "values": false
        },
        "showPercentChange": false,
        "textMode": "auto",
        "wideLayout": true
      },
      "pluginVersion": "11.5.2",
      "targets": [
        {
          "datasource": {
            "type": "datasource",
            "uid": "-- Dashboard --"
          },
          "panelId": 6,
          "refId": "A"
        }
      ],
      "title": "",
      "transformations": [
        {
          "id": "filterFieldsByName",
          "options": {
            "include": {
              "names": ["cost"]
            }
          }
        }
      ],
      "transparent": true,
      "type": "stat"
    },
    {
      "datasource": {
        "type": "datasource",
        "uid": "-- Dashboard --"
      },
      "description": "",
      "fieldConfig": {
        "defaults": {
          "color": {
            "mode": "thresholds"
          },
          "decimals": 0,
          "mappings": [
            {
              "options": {
                "match": "null",
                "result": {
                  "text": "N/A"
                }
              },
              "type": "special"
            }
          ],
          "thresholds": {
            "mode": "absolute",
            "steps": [
              {
                "color": "text",
                "value": null
              }
            ]
          },
          "unit": "m"
        },
        "overrides": [
          {
            "matcher": {
              "id": "byName",
              "options": "duration_min"
            },
            "properties": [
              {
                "id": "displayName",
                "value": "Ø 时长:"
              }
            ]
          }
        ]
      },
      "gridPos": {
        "h": 2,
        "w": 6,
        "x": 18,
        "y": 1
      },
      "id": 15,
      "maxDataPoints": 100,
      "options": {
        "colorMode": "background",
        "graphMode": "none",
        "justifyMode": "center",
        "orientation": "horizontal",
        "percentChangeColorMode": "standard",
        "reduceOptions": {
          "calcs": ["mean"],
          "fields": "",
          "values": false
        },
        "showPercentChange": false,
        "textMode": "auto",
        "wideLayout": true
      },
      "pluginVersion": "11.5.2",
      "targets": [
        {
          "datasource": {
            "type": "datasource",
            "uid": "-- Dashboard --"
          },
          "panelId": 6,
          "refId": "A"
        }
      ],
      "title": "",
      "transformations": [
        {
          "id": "filterFieldsByName",
          "options": {
            "include": {
              "names": ["duration_min"]
            }
          }
        }
      ],
      "transparent": true,
      "type": "stat"
    },
    {
      "datasource": {
        "type": "grafana-postgresql-datasource",
        "uid": "TeslaMate"
      },
      "description": "通过收藏点、地址、类型、费用和持续时间查看您的充电记录，以便准确数据增加的千瓦时（kWh）和相应的费用。",
      "fieldConfig": {
        "defaults": {
          "color": {
            "mode": "thresholds"
          },
          "custom": {
            "align": "auto",
            "cellOptions": {
              "type": "auto"
            },
            "filterable": false,
            "inspect": false,
            "minWidth": 150
          },
          "displayName": "",
          "mappings": [],
          "thresholds": {
            "mode": "absolute",
            "steps": [
              {
                "color": "green",
                "value": null
              },
              {
                "color": "red",
                "value": 80
              }
            ]
          }
        },
        "overrides": [
          {
            "matcher": {
              "id": "byName",
              "options": "start_date"
            },
            "properties": [
              {
                "id": "displayName",
                "value": "时间"
              },
              {
                "id": "links",
                "value": [
                  {
                    "targetBlank": false,
                    "title": "View charge details",
                    "url": "/d/BHhxFeZRz/charge-details?from=${__data.fields.start_date_ts.numeric}&to=${__data.fields.end_date_ts.numeric}&var-car_id=${__data.fields.car_id.numeric}&var-charging_process_id=${__data.fields.id.numeric}"
                  }
                ]
              },
              {
                "id": "custom.minWidth",
                "value": 180
              },
              {
                "id": "unit",
                "value": "dateTimeAsLocal"
              }
            ]
          },
          {
            "matcher": {
              "id": "byName",
              "options": "charge_energy_added"
            },
            "properties": [
              {
                "id": "displayName",
                "value": "充电电量"
              },
              {
                "id": "decimals",
                "value": 2
              },
              {
                "id": "custom.minWidth",
                "value": 115
              }
            ]
          },
          {
            "matcher": {
              "id": "byName",
              "options": "start_battery_level"
            },
            "properties": [
              {
                "id": "displayName",
                "value": "% 开始"
              },
              {
                "id": "unit",
                "value": "percent"
              },
              {
                "id": "decimals",
                "value": 0
              },
              {
                "id": "custom.minWidth",
                "value": 70
              }
            ]
          },
          {
            "matcher": {
              "id": "byName",
              "options": "end_battery_level"
            },
            "properties": [
              {
                "id": "displayName",
                "value": "% 结束"
              },
              {
                "id": "unit",
                "value": "percent"
              },
              {
                "id": "decimals",
                "value": 0
              },
              {
                "id": "custom.minWidth",
                "value": 65
              }
            ]
          },
          {
            "matcher": {
              "id": "byName",
              "options": "duration_min"
            },
            "properties": [
              {
                "id": "displayName",
                "value": "时长"
              },
              {
                "id": "unit",
                "value": "m"
              },
              {
                "id": "decimals",
                "value": 1
              },
              {
                "id": "custom.minWidth",
                "value": 80
              }
            ]
          },
          {
            "matcher": {
              "id": "byName",
              "options": "outside_temp_avg_c"
            },
            "properties": [
              {
                "id": "displayName",
                "value": "车外温度"
              },
              {
                "id": "unit",
                "value": "celsius"
              },
              {
                "id": "decimals",
                "value": 1
              },
              {
                "id": "custom.cellOptions",
                "value": {
                  "type": "color-text"
                }
              },
              {
                "id": "thresholds",
                "value": {
                  "mode": "absolute",
                  "steps": [
                    {
                      "color": "#C0D8FF",
                      "value": null
                    },
                    {
                      "color": "#C8F2C2",
                      "value": 10
                    },
                    {
                      "color": "#FFA6B0",
                      "value": 20
                    }
                  ]
                }
              },
              {
                "id": "custom.minWidth",
                "value": 70
              }
            ]
          },
          {
            "matcher": {
              "id": "byName",
              "options": "cost"
            },
            "properties": [
              {
                "id": "displayName",
                "value": "费用"
              },
              {
                "id": "decimals",
                "value": 2
              },
              {
                "id": "links",
                "value": [
                  {
                    "targetBlank": false,
                    "title": "设置费用",
                    "url": "${base_url:raw}/charge-cost/${__data.fields.id.numeric}"
                  }
                ]
              },
              {
                "id": "noValue",
                "value": "-"
              },
              {
                "id": "custom.minWidth",
                "value": 70
              }
            ]
          },
          {
            "matcher": {
              "id": "byRegexp",
              "options": "/.*_ts/"
            },
            "properties": [
              {
                "id": "custom.hidden",
                "value": true
              }
            ]
          },
          {
            "matcher": {
              "id": "byName",
              "options": "id"
            },
            "properties": [
              {
                "id": "custom.hidden",
                "value": true
              }
            ]
          },
          {
            "matcher": {
              "id": "byName",
              "options": "address"
            },
            "properties": [
              {
                "id": "displayName",
                "value": "地址"
              },
              {
                "id": "links",
                "value": [
                  {
                    "targetBlank": true,
                    "title": "Create or edit geo-fence",
                    "url": "${base_url:raw}/geo-fences/${__data.fields.path}"
                  }
                ]
              },
              {
                "id": "custom.minWidth",
                "value": 180
              }
            ]
          },
          {
            "matcher": {
              "id": "byName",
              "options": "range_added_km"
            },
            "properties": [
              {
                "id": "displayName",
                "value": "新增续航"
              },
              {
                "id": "decimals",
                "value": 0
              },
              {
                "id": "custom.minWidth",
                "value": 120
              },
              {
                "id": "unit",
                "value": "lengthkm"
              }
            ]
          },
          {
            "matcher": {
              "id": "byName",
              "options": "range_added_mi"
            },
            "properties": [
              {
                "id": "displayName",
                "value": "新增续航"
              },
              {
                "id": "decimals",
                "value": 0
              },
              {
                "id": "custom.minWidth",
                "value": 120
              },
              {
                "id": "unit",
                "value": "lengthmi"
              }
            ]
          },
          {
            "matcher": {
              "id": "byName",
              "options": "charge_energy_added_per_hour"
            },
            "properties": [
              {
                "id": "displayName",
                "value": "Ø 功率"
              },
              {
                "id": "unit",
                "value": "kwatt"
              },
              {
                "id": "decimals",
                "value": 1
              },
              {
                "id": "custom.cellOptions",
                "value": {
                  "type": "color-text"
                }
              },
              {
                "id": "thresholds",
                "value": {
                  "mode": "absolute",
                  "steps": [
                    {
                      "color": "#96D98D",
                      "value": null
                    },
                    {
                      "color": "#56A64B",
                      "value": 20
                    },
                    {
                      "color": "#37872D",
                      "value": 55
                    }
                  ]
                }
              },
              {
                "id": "custom.minWidth",
                "value": 90
              }
            ]
          },
          {
            "matcher": {
              "id": "byName",
              "options": "range_added_per_hour_km"
            },
            "properties": [
              {
                "id": "displayName",
                "value": "Ø 充电速度"
              },
              {
                "id": "unit",
                "value": "velocitykmh"
              },
              {
                "id": "custom.minWidth",
                "value": 120
              },
              {
                "id": "decimals",
                "value": 0
              }
            ]
          },
          {
            "matcher": {
              "id": "byName",
              "options": "outside_temp_avg_f"
            },
            "properties": [
              {
                "id": "displayName",
                "value": "车外温度"
              },
              {
                "id": "unit",
                "value": "fahrenheit"
              },
              {
                "id": "decimals",
                "value": 1
              },
              {
                "id": "custom.minWidth",
                "value": 70
              },
              {
                "id": "custom.cellOptions",
                "value": {
                  "type": "color-text"
                }
              },
              {
                "id": "thresholds",
                "value": {
                  "mode": "absolute",
                  "steps": [
                    {
                      "color": "super-light-blue",
                      "value": null
                    },
                    {
                      "color": "super-light-green",
                      "value": 50
                    },
                    {
                      "color": "super-light-red",
                      "value": 68
                    }
                  ]
                }
              }
            ]
          },
          {
            "matcher": {
              "id": "byName",
              "options": "range_added_per_hour_mi"
            },
            "properties": [
              {
                "id": "displayName",
                "value": "Ø Charge rate"
              },
              {
                "id": "unit",
                "value": "velocitymph"
              },
              {
                "id": "custom.minWidth",
                "value": 120
              },
              {
                "id": "decimals",
                "value": 0
              }
            ]
          },
          {
            "matcher": {
              "id": "byName",
              "options": "path"
            },
            "properties": [
              {
                "id": "custom.hidden",
                "value": true
              }
            ]
          },
          {
            "matcher": {
              "id": "byName",
              "options": "charge_energy_used"
            },
            "properties": [
              {
                "id": "displayName",
                "value": "使用电量"
              },
              {
                "id": "decimals",
                "value": 2
              },
              {
                "id": "custom.minWidth",
                "value": 105
              }
            ]
          },
          {
            "matcher": {
              "id": "byName",
              "options": "charging_efficiency"
            },
            "properties": [
              {
                "id": "displayName",
                "value": "效率"
              },
              {
                "id": "unit",
                "value": "percentunit"
              },
              {
                "id": "decimals",
                "value": 0
              },
              {
                "id": "custom.cellOptions",
                "value": {
                  "mode": "basic",
                  "type": "gauge"
                }
              },
              {
                "id": "color",
                "value": {
                  "mode": "continuous-RdYlGr"
                }
              },
              {
                "id": "max",
                "value": 1
              },
              {
                "id": "custom.minWidth",
                "value": 120
              }
            ]
          },
          {
            "matcher": {
              "id": "byName",
              "options": "car_id"
            },
            "properties": [
              {
                "id": "custom.hidden",
                "value": true
              }
            ]
          },
          {
            "matcher": {
              "id": "byName",
              "options": "end_date"
            },
            "properties": [
              {
                "id": "custom.hidden",
                "value": true
              }
            ]
          },
          {
            "matcher": {
              "id": "byName",
              "options": "cost_per_kwh"
            },
            "properties": [
              {
                "id": "displayName",
                "value": "费用 / kWh"
              },
              {
                "id": "decimals",
                "value": 2
              },
              {
                "id": "noValue",
                "value": "-"
              },
              {
                "id": "custom.minWidth",
                "value": 100
              }
            ]
          },
          {
            "matcher": {
              "id": "byName",
              "options": "charge_type"
            },
            "properties": [
              {
                "id": "displayName",
                "value": "充电类型"
              },
              {
                "id": "custom.cellOptions",
                "value": {
                  "type": "color-text"
                }
              },
              {
                "id": "custom.minWidth",
                "value": 40
              },
              {
                "id": "mappings",
                "value": [
                  {
                    "options": {
                      "AC": {
                        "color": "green",
                        "index": 0
                      },
                      "DC": {
                        "color": "light-orange",
                        "index": 1
                      }
                    },
                    "type": "value"
                  }
                ]
              },
              {
                "id": "custom.align",
                "value": "center"
              }
            ]
          },
          {
            "matcher": {
              "id": "byName",
              "options": "odometer_km"
            },
            "properties": [
              {
                "id": "unit",
                "value": "km"
              },
              {
                "id": "displayName",
                "value": "里程数"
              },
              {
                "id": "custom.minWidth",
                "value": 95
              },
              {
                "id": "decimals",
                "value": 0
              }
            ]
          },
          {
            "matcher": {
              "id": "byName",
              "options": "odometer_mi"
            },
            "properties": [
              {
                "id": "unit",
                "value": "mi"
              },
              {
                "id": "displayName",
                "value": "里程数"
              },
              {
                "id": "custom.minWidth",
                "value": 95
              },
              {
                "id": "decimals",
                "value": 0
              }
            ]
          }
        ]
      },
      "gridPos": {
        "h": 19,
        "w": 24,
        "x": 0,
        "y": 3
      },
      "id": 6,
      "options": {
        "cellHeight": "sm",
        "footer": {
          "countRows": false,
          "fields": "",
          "reducer": ["sum"],
          "show": false
        },
        "showHeader": true,
        "sortBy": []
      },
      "pluginVersion": "11.5.2",
      "targets": [
        {
          "datasource": {
            "type": "grafana-postgresql-datasource",
            "uid": "TeslaMate"
          },
          "editorMode": "code",
          "format": "table",
          "group": [],
          "metricColumn": "none",
          "rawQuery": true,
          "rawSql": "WITH data AS (\n    SELECT\n        (round(extract(epoch FROM start_date) - 10) * 1000) AS start_date_ts,\n        (round(extract(epoch FROM end_date) + 10) * 1000) AS end_date_ts,\n        start_date,\n        end_date,\n        CONCAT_WS(', ', COALESCE(addresses.name, nullif(CONCAT_WS(' ', addresses.road, addresses.house_number), '')), addresses.city) AS address,\n        g.name as geofence_name,\n        g.id as geofence_id,\n        p.latitude,\n        p.longitude,\n        cp.charge_energy_added,\n        cp.charge_energy_used,\n        duration_min,\n        start_battery_level,\n        end_battery_level,\n        end_${preferred_range}_range_km - start_${preferred_range}_range_km as range_added,\n        outside_temp_avg,\n        cp.id,\n        p.odometer - lag(p.odometer) OVER (ORDER BY start_date) AS distance,\n        cars.efficiency,\n        cp.car_id,\n        cost,\n        max(c.charger_voltage) as max_charger_voltage,\n        CASE WHEN NULLIF(mode() within group (order by charger_phases),0) is null THEN 'DC' ELSE 'AC' END AS charge_type,\n        p.odometer as odometer\n    FROM\n        charging_processes cp\n\tLEFT JOIN charges c ON cp.id = c.charging_process_id\n    LEFT JOIN positions p ON p.id = cp.position_id\n    LEFT JOIN cars ON cars.id = cp.car_id\n    LEFT JOIN addresses ON addresses.id = cp.address_id\n    LEFT JOIN geofences g ON g.id = geofence_id\n    WHERE \n        cp.car_id = $car_id AND\n        $__timeFilter(start_date) AND\n        (cp.charge_energy_added IS NULL OR cp.charge_energy_added > 0) AND\n        ('${geofence:pipe}' = '-1' OR geofence_id in ($geofence))\n    GROUP BY 1, 2, 3, 4, 5, 6, 7, 8, 9, 10, 11, 12, 13, 14, 15, 16, 17, 19, p.odometer\n    ORDER BY\n        start_date\n)\nSELECT\n    start_date_ts,\n    end_date_ts,\n    CASE WHEN geofence_id IS NULL THEN CONCAT('new?lat=', latitude, '&lng=', longitude)\n         WHEN geofence_id IS NOT NULL THEN CONCAT(geofence_id, '/edit')\n    END as path,\n    car_id,\n    id,\n    -- Columns\n    start_date,\n    end_date,\n    COALESCE(geofence_name, address) as address,    \n    charge_type,\n    duration_min,\n    cost,\n    cost / NULLIF(greatest(charge_energy_added, charge_energy_used), 0) as cost_per_kwh,\n    charge_energy_added,\n    greatest(charge_energy_used, charge_energy_added) as charge_energy_used,\n    charge_energy_added / greatest(charge_energy_used, charge_energy_added) as charging_efficiency,\n    convert_celsius(outside_temp_avg, '$temp_unit') AS outside_temp_avg_$temp_unit,\n    charge_energy_added * 60 / NULLIF (duration_min, 0) AS charge_energy_added_per_hour,\n    convert_km(range_added * 60 / NULLIF (duration_min, 0), '$length_unit') AS range_added_per_hour_$length_unit,\n    convert_km(range_added, '$length_unit') AS range_added_$length_unit,\n    start_battery_level,\n    end_battery_level,\n    convert_km(odometer::numeric, '$length_unit') AS odometer_$length_unit\n FROM\n    data\nWHERE\n    (distance >= 0 OR distance IS NULL)\n    AND duration_min >= '$min_duration_min'\n    AND \n        CASE\n            WHEN '$cost' !~ '^[0-9]+$' THEN TRUE \n            ELSE cost >= COALESCE(NULLIF('$cost', '')::NUMERIC, 0) \n        END\n    AND charge_type = ANY(CASE WHEN array_to_string(ARRAY[$charge_type], ',') = 'DC' THEN ARRAY['DC'] WHEN array_to_string(ARRAY[$charge_type], ',') = 'AC' THEN ARRAY['AC'] ELSE ARRAY['DC', 'AC'] END)\n    AND address ILIKE '%$location%'\nORDER BY\n  start_date DESC;",
          "refId": "A",
          "select": [
            [
              {
                "params": ["value"],
                "type": "column"
              }
            ]
          ],
          "sql": {
            "columns": [
              {
                "parameters": [],
                "type": "function"
              }
            ],
            "groupBy": [
              {
                "property": {
                  "type": "string"
                },
                "type": "groupBy"
              }
            ],
            "limit": 50
          },
          "timeColumn": "time",
          "where": [
            {
              "name": "$__timeFilter",
              "params": [],
              "type": "macro"
            }
          ]
        }
      ],
      "title": "充电类型: $charge_type",
      "type": "table"
    },
    {
      "collapsed": false,
      "gridPos": {
        "h": 1,
        "w": 24,
        "x": 0,
        "y": 22
      },
      "id": 18,
      "panels": [],
      "title": "General information (All charges)",
      "type": "row"
    },
    {
      "fieldConfig": {
        "defaults": {},
        "overrides": []
      },
      "gridPos": {
        "h": 2,
        "w": 24,
        "x": 0,
        "y": 23
      },
      "id": 19,
      "options": {
        "code": {
          "language": "plaintext",
          "showLineNumbers": false,
          "showMiniMap": false
        },
        "content": "From here you can check if you have \nincomplete data of **Charges** (charges without ending date)\nIf so, you may follow the official \nguide by <a href='https://docs.teslamate.org/docs/maintenance/manually_fixing_data' target='_blank'>Manually fixing data</a>",
        "mode": "markdown"
      },
<<<<<<< HEAD
      "pluginVersion": "11.2.3",
      "targets": [
        {
          "datasource": {
            "type": "grafana-postgresql-datasource",
            "uid": "TeslaMate"
          },
          "format": "time_series",
          "group": [],
          "metricColumn": "none",
          "rawQuery": false,
          "rawSql": "SELECT\n  start_date AS \"time\",\n  start_km\nFROM drives\nWHERE\n  $__timeFilter(start_date)\nORDER BY 1",
          "refId": "A",
          "select": [
            [
              {
                "params": ["start_km"],
                "type": "column"
              }
            ]
          ],
          "table": "drives",
          "timeColumn": "start_date",
          "timeColumnType": "timestamp",
          "where": [
            {
              "name": "$__timeFilter",
              "params": [],
              "type": "macro"
            }
          ]
        }
      ],
=======
      "pluginVersion": "11.5.2",
      "title": "",
>>>>>>> 187fccce
      "type": "text"
    },
    {
      "datasource": {
        "type": "grafana-postgresql-datasource",
        "uid": "TeslaMate"
      },
      "description": "",
      "fieldConfig": {
        "defaults": {
          "color": {
            "mode": "fixed"
          },
          "custom": {
            "align": "center",
            "cellOptions": {
              "type": "auto"
            },
            "inspect": false
          },
          "links": [],
          "mappings": [],
          "thresholds": {
            "mode": "absolute",
            "steps": [
              {
                "color": "green",
                "value": null
              }
            ]
          }
        },
        "overrides": []
      },
      "gridPos": {
        "h": 6,
        "w": 24,
        "x": 0,
        "y": 25
      },
      "id": 17,
      "options": {
        "cellHeight": "sm",
        "footer": {
          "countRows": false,
          "enablePagination": true,
          "fields": "",
          "reducer": ["sum"],
          "show": false
        },
        "showHeader": true
      },
      "pluginVersion": "11.5.2",
      "targets": [
        {
          "alias": "",
          "datasource": {
            "type": "grafana-postgresql-datasource",
            "uid": "TeslaMate"
          },
          "format": "table",
          "group": [],
          "hide": false,
          "metricColumn": "none",
          "rawQuery": true,
          "rawSql": "SELECT id as \"Charging Process ID\", start_date, end_date, charge_energy_added, charge_energy_used, start_battery_level, end_battery_level, duration_min\nFROM charging_processes \nWHERE car_id = $car_id AND end_date is null\nORDER BY start_date DESC\n",
          "refId": "A",
          "select": [
            [
              {
                "params": ["value"],
                "type": "column"
              }
            ]
          ],
          "timeColumn": "time",
          "where": [
            {
              "name": "$__timeFilter",
              "params": [],
              "type": "macro"
            }
          ]
        }
      ],
      "title": "Incomplete Charges 🪫",
      "type": "table"
    }
  ],
  "preload": false,
  "refresh": "",
<<<<<<< HEAD
  "schemaVersion": 39,
  "tags": ["tesla"],
=======
  "schemaVersion": 40,
  "tags": [
    "tesla"
  ],
>>>>>>> 187fccce
  "templating": {
    "list": [
      {
        "current": {},
        "datasource": {
          "type": "grafana-postgresql-datasource",
          "uid": "TeslaMate"
        },
        "definition": "SELECT\n    id as __value,\n    CASE WHEN COUNT(id) OVER (PARTITION BY name) > 1 AND name IS NOT NULL THEN CONCAT(name, ' - ', RIGHT(vin, 6)) ELSE COALESCE(name, CONCAT('VIN ', vin)) end as __text \nFROM cars\nORDER BY display_priority ASC, name ASC, vin ASC;",
        "includeAll": false,
<<<<<<< HEAD
        "label": "车辆",
        "multi": false,
=======
        "label": "Car",
>>>>>>> 187fccce
        "name": "car_id",
        "options": [],
        "query": "SELECT\n    id as __value,\n    CASE WHEN COUNT(id) OVER (PARTITION BY name) > 1 AND name IS NOT NULL THEN CONCAT(name, ' - ', RIGHT(vin, 6)) ELSE COALESCE(name, CONCAT('VIN ', vin)) end as __text \nFROM cars\nORDER BY display_priority ASC, name ASC, vin ASC;",
        "refresh": 1,
        "regex": "",
        "type": "query"
      },
      {
        "current": {},
        "datasource": {
          "type": "grafana-postgresql-datasource",
          "uid": "TeslaMate"
        },
        "definition": "select unit_of_length from settings limit 1;",
        "hide": 2,
        "includeAll": false,
        "name": "length_unit",
        "options": [],
        "query": "select unit_of_length from settings limit 1;",
        "refresh": 1,
        "regex": "",
        "type": "query"
      },
      {
        "current": {},
        "datasource": {
          "type": "grafana-postgresql-datasource",
          "uid": "TeslaMate"
        },
        "definition": "select unit_of_temperature from settings limit 1;",
        "hide": 2,
        "includeAll": false,
        "name": "temp_unit",
        "options": [],
        "query": "select unit_of_temperature from settings limit 1;",
        "refresh": 1,
        "regex": "",
        "type": "query"
      },
      {
        "current": {},
        "datasource": {
          "type": "grafana-postgresql-datasource",
          "uid": "TeslaMate"
        },
        "definition": "select preferred_range from settings limit 1;",
        "hide": 2,
        "includeAll": false,
        "name": "preferred_range",
        "options": [],
        "query": "select preferred_range from settings limit 1;",
        "refresh": 1,
        "regex": "",
        "type": "query"
      },
      {
        "current": {},
        "datasource": {
          "type": "grafana-postgresql-datasource",
          "uid": "TeslaMate"
        },
        "definition": "select base_url from settings limit 1;",
        "hide": 2,
        "includeAll": false,
        "name": "base_url",
        "options": [],
        "query": "select base_url from settings limit 1;",
        "refresh": 1,
        "regex": "",
        "type": "query"
      },
      {
        "allValue": "-1",
        "current": {},
        "datasource": {
          "type": "grafana-postgresql-datasource",
          "uid": "TeslaMate"
        },
        "definition": "SELECT name AS __text, id AS __value FROM geofences ORDER BY name COLLATE \"C\" ASC;",
        "includeAll": true,
        "label": "收藏点",
        "multi": true,
        "name": "geofence",
        "options": [],
        "query": "SELECT name AS __text, id AS __value FROM geofences ORDER BY name COLLATE \"C\" ASC;",
        "refresh": 1,
        "regex": "",
        "type": "query"
      },
      {
        "current": {
          "text": "",
          "value": ""
        },
<<<<<<< HEAD
        "description": "搜索地址",
        "hide": 0,
        "label": "地址",
=======
        "description": "Type a text contained in Location",
        "label": "Location",
>>>>>>> 187fccce
        "name": "location",
        "options": [
          {
            "selected": true,
            "text": "",
            "value": ""
          }
        ],
        "query": "",
        "type": "textbox"
      },
      {
<<<<<<< HEAD
        "allValue": "",
        "current": {
          "selected": true,
          "text": ["All"],
          "value": ["$__all"]
        },
        "hide": 0,
=======
        "current": {},
>>>>>>> 187fccce
        "includeAll": true,
        "label": "类型",
        "multi": true,
        "name": "charge_type",
        "options": [
          {
            "selected": false,
            "text": "AC",
            "value": "AC"
          },
          {
            "selected": false,
            "text": "DC",
            "value": "DC"
          }
        ],
        "query": "AC, DC",
        "type": "custom"
      },
      {
        "current": {
          "text": "",
          "value": ""
        },
<<<<<<< HEAD
        "hide": 0,
        "label": "费用 >=",
=======
        "label": "Cost >=",
>>>>>>> 187fccce
        "name": "cost",
        "options": [
          {
            "selected": true,
            "text": "",
            "value": ""
          }
        ],
        "query": "",
        "type": "textbox"
      },
      {
        "current": {
          "text": "0",
          "value": "0"
        },
<<<<<<< HEAD
        "hide": 0,
        "label": "时长 (minutes) >=",
=======
        "label": "Duration (minutes) >=",
>>>>>>> 187fccce
        "name": "min_duration_min",
        "options": [
          {
            "selected": true,
            "text": "0",
            "value": "0"
          }
        ],
        "query": "0",
        "type": "textbox"
      }
    ]
  },
  "time": {
    "from": "now-3M",
    "to": "now"
  },
<<<<<<< HEAD
  "timepicker": {
    "refresh_intervals": [
      "5s",
      "10s",
      "30s",
      "1m",
      "5m",
      "15m",
      "30m",
      "1h",
      "2h",
      "1d"
    ],
    "time_options": ["5m", "15m", "1h", "6h", "12h", "24h", "2d", "7d", "30d"]
  },
=======
  "timepicker": {},
>>>>>>> 187fccce
  "timezone": "",
  "title": "充电记录",
  "uid": "TSmNYvRRk",
  "version": 1,
  "weekStart": ""
}<|MERGE_RESOLUTION|>--- conflicted
+++ resolved
@@ -1240,44 +1240,8 @@
         "content": "From here you can check if you have \nincomplete data of **Charges** (charges without ending date)\nIf so, you may follow the official \nguide by <a href='https://docs.teslamate.org/docs/maintenance/manually_fixing_data' target='_blank'>Manually fixing data</a>",
         "mode": "markdown"
       },
-<<<<<<< HEAD
-      "pluginVersion": "11.2.3",
-      "targets": [
-        {
-          "datasource": {
-            "type": "grafana-postgresql-datasource",
-            "uid": "TeslaMate"
-          },
-          "format": "time_series",
-          "group": [],
-          "metricColumn": "none",
-          "rawQuery": false,
-          "rawSql": "SELECT\n  start_date AS \"time\",\n  start_km\nFROM drives\nWHERE\n  $__timeFilter(start_date)\nORDER BY 1",
-          "refId": "A",
-          "select": [
-            [
-              {
-                "params": ["start_km"],
-                "type": "column"
-              }
-            ]
-          ],
-          "table": "drives",
-          "timeColumn": "start_date",
-          "timeColumnType": "timestamp",
-          "where": [
-            {
-              "name": "$__timeFilter",
-              "params": [],
-              "type": "macro"
-            }
-          ]
-        }
-      ],
-=======
       "pluginVersion": "11.5.2",
       "title": "",
->>>>>>> 187fccce
       "type": "text"
     },
     {
@@ -1369,15 +1333,10 @@
   ],
   "preload": false,
   "refresh": "",
-<<<<<<< HEAD
-  "schemaVersion": 39,
-  "tags": ["tesla"],
-=======
   "schemaVersion": 40,
   "tags": [
     "tesla"
   ],
->>>>>>> 187fccce
   "templating": {
     "list": [
       {
@@ -1388,12 +1347,7 @@
         },
         "definition": "SELECT\n    id as __value,\n    CASE WHEN COUNT(id) OVER (PARTITION BY name) > 1 AND name IS NOT NULL THEN CONCAT(name, ' - ', RIGHT(vin, 6)) ELSE COALESCE(name, CONCAT('VIN ', vin)) end as __text \nFROM cars\nORDER BY display_priority ASC, name ASC, vin ASC;",
         "includeAll": false,
-<<<<<<< HEAD
-        "label": "车辆",
-        "multi": false,
-=======
         "label": "Car",
->>>>>>> 187fccce
         "name": "car_id",
         "options": [],
         "query": "SELECT\n    id as __value,\n    CASE WHEN COUNT(id) OVER (PARTITION BY name) > 1 AND name IS NOT NULL THEN CONCAT(name, ' - ', RIGHT(vin, 6)) ELSE COALESCE(name, CONCAT('VIN ', vin)) end as __text \nFROM cars\nORDER BY display_priority ASC, name ASC, vin ASC;",
@@ -1488,14 +1442,8 @@
           "text": "",
           "value": ""
         },
-<<<<<<< HEAD
-        "description": "搜索地址",
-        "hide": 0,
-        "label": "地址",
-=======
         "description": "Type a text contained in Location",
         "label": "Location",
->>>>>>> 187fccce
         "name": "location",
         "options": [
           {
@@ -1508,17 +1456,7 @@
         "type": "textbox"
       },
       {
-<<<<<<< HEAD
-        "allValue": "",
-        "current": {
-          "selected": true,
-          "text": ["All"],
-          "value": ["$__all"]
-        },
-        "hide": 0,
-=======
         "current": {},
->>>>>>> 187fccce
         "includeAll": true,
         "label": "类型",
         "multi": true,
@@ -1543,12 +1481,7 @@
           "text": "",
           "value": ""
         },
-<<<<<<< HEAD
-        "hide": 0,
-        "label": "费用 >=",
-=======
         "label": "Cost >=",
->>>>>>> 187fccce
         "name": "cost",
         "options": [
           {
@@ -1565,12 +1498,7 @@
           "text": "0",
           "value": "0"
         },
-<<<<<<< HEAD
-        "hide": 0,
-        "label": "时长 (minutes) >=",
-=======
         "label": "Duration (minutes) >=",
->>>>>>> 187fccce
         "name": "min_duration_min",
         "options": [
           {
@@ -1588,25 +1516,7 @@
     "from": "now-3M",
     "to": "now"
   },
-<<<<<<< HEAD
-  "timepicker": {
-    "refresh_intervals": [
-      "5s",
-      "10s",
-      "30s",
-      "1m",
-      "5m",
-      "15m",
-      "30m",
-      "1h",
-      "2h",
-      "1d"
-    ],
-    "time_options": ["5m", "15m", "1h", "6h", "12h", "24h", "2d", "7d", "30d"]
-  },
-=======
   "timepicker": {},
->>>>>>> 187fccce
   "timezone": "",
   "title": "充电记录",
   "uid": "TSmNYvRRk",
