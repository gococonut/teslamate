{
  "annotations": {
    "list": [
      {
        "builtIn": 1,
        "datasource": "-- Grafana --",
        "enable": true,
        "hide": true,
        "iconColor": "rgba(0, 211, 255, 1)",
        "name": "Annotations & Alerts",
        "target": {
          "limit": 100,
          "matchAny": false,
          "tags": [],
          "type": "dashboard"
        },
        "type": "dashboard"
      }
    ]
  },
  "description": "A high level overview of your car",
  "editable": true,
  "fiscalYearStartMonth": 0,
  "graphTooltip": 1,
  "links": [
    {
      "icon": "dashboard",
      "tags": [],
      "title": "TeslaMate",
      "tooltip": "",
      "type": "link",
      "url": "${base_url:raw}"
    },
    {
      "asDropdown": true,
      "icon": "external link",
      "tags": ["tesla"],
      "title": "Dashboards",
      "type": "dashboards"
    }
  ],
  "panels": [
    {
      "collapsed": false,
      "gridPos": {
        "h": 1,
        "w": 24,
        "x": 0,
        "y": 0
      },
      "id": 18,
      "panels": [],
      "repeat": "car_id",
      "title": "$car_id",
      "type": "row"
    },
    {
      "datasource": {
        "type": "grafana-postgresql-datasource",
        "uid": "TeslaMate"
      },
      "fieldConfig": {
        "defaults": {
          "color": {
            "mode": "thresholds"
          },
          "displayName": "",
          "mappings": [],
          "max": 100,
          "min": 0,
          "thresholds": {
            "mode": "absolute",
            "steps": [
              {
                "color": "transparent"
              }
            ]
          },
          "unit": "percent"
        },
        "overrides": []
      },
      "gridPos": {
        "h": 4,
        "w": 3,
        "x": 0,
        "y": 1
      },
      "id": 4,
      "options": {
        "minVizHeight": 75,
        "minVizWidth": 75,
        "orientation": "auto",
        "reduceOptions": {
          "calcs": ["mean"],
          "fields": "",
          "values": false
        },
        "showThresholdLabels": false,
        "showThresholdMarkers": true,
        "sizing": "auto"
      },
      "pluginVersion": "11.6.1",
      "targets": [
        {
          "datasource": {
            "type": "grafana-postgresql-datasource",
            "uid": "TeslaMate"
          },
          "editorMode": "code",
          "format": "table",
          "rawQuery": true,
          "rawSql": "(SELECT battery_level, date\nFROM positions\nWHERE car_id = $car_id and ideal_battery_range_km is not null\nORDER BY date DESC\nLIMIT 1)\nUNION\nSELECT battery_level, date\nFROM charges c\nJOIN charging_processes p ON p.id = c.charging_process_id\nWHERE $__timeFilter(date) AND p.car_id = $car_id\nORDER BY date DESC\nLIMIT 1",
          "refId": "A",
<<<<<<< HEAD
          "select": [
            [
              {
                "params": ["battery_level"],
                "type": "column"
              }
            ]
          ],
=======
>>>>>>> c37638b3
          "sql": {
            "columns": [
              {
                "parameters": [],
                "type": "function"
              }
            ],
            "groupBy": [
              {
                "property": {
                  "type": "string"
                },
                "type": "groupBy"
              }
            ],
            "limit": 50
          }
        },
        {
          "datasource": {
            "type": "grafana-postgresql-datasource",
            "uid": "TeslaMate"
          },
          "editorMode": "code",
          "format": "table",
          "rawQuery": true,
          "rawSql": "SELECT\r\n  0 as lowest,\r\n  10 as low,\r\n  20 as mid,\r\n  CASE WHEN lfp_battery THEN 101 ELSE 81 END as high,\r\n  CASE WHEN lfp_battery THEN 101 ELSE 91 END as highest\r\nfrom cars inner join car_settings on cars.settings_id = car_settings.id\r\nwhere cars.id = $car_id",
          "refId": "B",
          "sql": {
            "columns": [
              {
                "parameters": [],
                "type": "function"
              }
            ],
            "groupBy": [
              {
                "property": {
                  "type": "string"
                },
                "type": "groupBy"
              }
            ],
            "limit": 50
          }
        }
      ],
      "title": "电池容量",
      "transformations": [
        {
          "id": "configFromData",
          "options": {
            "applyTo": {
              "id": "byFrameRefID",
              "options": "A"
            },
            "configRefId": "B",
            "mappings": [
              {
                "fieldName": "lowest",
                "handlerKey": "threshold1"
              },
              {
                "fieldName": "low",
                "handlerArguments": {
                  "threshold": {
                    "color": "yellow"
                  }
                },
                "handlerKey": "threshold1"
              },
              {
                "fieldName": "mid",
                "handlerArguments": {
                  "threshold": {
                    "color": "green"
                  }
                },
                "handlerKey": "threshold1"
              },
              {
                "fieldName": "high",
                "handlerArguments": {
                  "threshold": {
                    "color": "yellow"
                  }
                },
                "handlerKey": "threshold1"
              },
              {
                "fieldName": "highest",
                "handlerArguments": {
                  "threshold": {
                    "color": "red"
                  }
                },
                "handlerKey": "threshold1"
              }
            ]
          }
        }
      ],
      "type": "gauge"
    },
    {
      "datasource": {
        "type": "grafana-postgresql-datasource",
        "uid": "TeslaMate"
      },
      "fieldConfig": {
        "defaults": {
          "color": {
            "mode": "thresholds"
          },
          "decimals": 0,
          "mappings": [],
          "max": 260,
          "min": 0,
          "thresholds": {
            "mode": "absolute",
            "steps": [
              {
                "color": "semi-dark-green"
              }
            ]
          },
          "unit": "volt"
        },
        "overrides": []
      },
      "gridPos": {
        "h": 4,
        "w": 3,
        "x": 3,
        "y": 1
      },
      "id": 10,
      "options": {
        "minVizHeight": 75,
        "minVizWidth": 75,
        "orientation": "auto",
        "reduceOptions": {
          "calcs": ["firstNotNull"],
          "fields": "",
          "values": false
        },
        "showThresholdLabels": false,
        "showThresholdMarkers": true,
        "sizing": "auto"
      },
      "pluginVersion": "11.6.1",
      "targets": [
        {
          "datasource": {
            "type": "grafana-postgresql-datasource",
            "uid": "TeslaMate"
          },
          "editorMode": "code",
          "format": "time_series",
          "rawQuery": true,
          "rawSql": "WITH charging_process AS (\n  SELECT id, end_date\n  FROM charging_processes\n  WHERE car_id = $car_id\n  ORDER BY start_date DESC\n  LIMIT 1\n)\nSELECT\n  $__time(date),\n  CASE WHEN charging_process.end_date IS NULL THEN charger_voltage\n       ELSE 0\n  END AS \"充电电压 [V]\"\nFROM charges, charging_process\nWHERE charging_process.id = charging_process_id\nORDER BY date DESC\nLIMIT 1;",
          "refId": "A",
          "sql": {
            "columns": [
              {
<<<<<<< HEAD
                "params": ["outside_temp"],
                "type": "column"
=======
                "parameters": [],
                "type": "function"
>>>>>>> c37638b3
              }
            ],
            "groupBy": [
              {
                "property": {
                  "type": "string"
                },
                "type": "groupBy"
              }
            ],
            "limit": 50
          }
        }
      ],
      "title": "充电电压",
      "type": "gauge"
    },
    {
      "datasource": {
        "type": "grafana-postgresql-datasource",
        "uid": "TeslaMate"
      },
      "fieldConfig": {
        "defaults": {
          "color": {
            "mode": "thresholds"
          },
          "decimals": 0,
          "fieldMinMax": false,
          "mappings": [],
          "min": 0,
          "thresholds": {
            "mode": "absolute",
            "steps": [
              {
                "color": "semi-dark-green"
              }
            ]
          },
          "unit": "kwatt"
        },
        "overrides": []
      },
      "gridPos": {
        "h": 4,
        "w": 3,
        "x": 6,
        "y": 1
      },
      "id": 11,
      "options": {
        "minVizHeight": 75,
        "minVizWidth": 75,
        "orientation": "auto",
        "reduceOptions": {
          "calcs": ["firstNotNull"],
          "fields": "",
          "values": false
        },
        "showThresholdLabels": false,
        "showThresholdMarkers": true,
        "sizing": "auto"
      },
      "pluginVersion": "11.6.1",
      "targets": [
        {
          "datasource": {
            "type": "grafana-postgresql-datasource",
            "uid": "TeslaMate"
          },
          "editorMode": "code",
          "format": "table",
          "rawQuery": true,
          "rawSql": "WITH charging_process AS (\n  SELECT id, end_date\n  FROM charging_processes\n  WHERE car_id = $car_id\n  ORDER BY start_date DESC\n  LIMIT 1\n)\nSELECT\n  $__time(date),\n  CASE WHEN charging_process.end_date IS NULL THEN charger_power\n       ELSE 0\n  END AS \"功率 [kW]\"\nFROM charges, charging_process\nWHERE charging_process.id = charging_process_id\nORDER BY date DESC\nLIMIT 1;",
          "refId": "A",
          "sql": {
            "columns": [
              {
<<<<<<< HEAD
                "params": ["outside_temp"],
                "type": "column"
=======
                "parameters": [],
                "type": "function"
>>>>>>> c37638b3
              }
            ],
            "groupBy": [
              {
                "property": {
                  "type": "string"
                },
                "type": "groupBy"
              }
            ],
            "limit": 50
          }
        },
        {
          "datasource": {
            "type": "grafana-postgresql-datasource",
            "uid": "TeslaMate"
          },
          "editorMode": "code",
          "format": "table",
          "rawQuery": true,
          "rawSql": "SELECT\r\n  CASE WHEN lfp_battery THEN 170 ELSE 250 END as max_charging_kw\r\nfrom cars inner join car_settings on cars.settings_id = car_settings.id\r\nwhere cars.id = $car_id",
          "refId": "B",
          "sql": {
            "columns": [
              {
                "parameters": [],
                "type": "function"
              }
            ],
            "groupBy": [
              {
                "property": {
                  "type": "string"
                },
                "type": "groupBy"
              }
            ],
            "limit": 50
          }
        }
      ],
      "title": "充电功率",
      "transformations": [
        {
          "id": "configFromData",
          "options": {
            "configRefId": "B",
            "mappings": [
              {
                "fieldName": "max_charging_kw",
                "handlerKey": "max"
              }
            ]
          }
        }
      ],
      "type": "gauge"
    },
    {
      "datasource": {
        "type": "grafana-postgresql-datasource",
        "uid": "TeslaMate"
      },
      "fieldConfig": {
        "defaults": {
          "color": {
            "mode": "palette-classic"
          },
          "custom": {
            "axisBorderShow": false,
            "axisCenteredZero": false,
            "axisColorMode": "text",
            "axisLabel": "",
            "axisPlacement": "auto",
            "barAlignment": 0,
            "barWidthFactor": 0.6,
            "drawStyle": "line",
            "fillOpacity": 10,
            "gradientMode": "opacity",
            "hideFrom": {
              "legend": false,
              "tooltip": false,
              "viz": false
            },
            "insertNulls": false,
            "lineInterpolation": "linear",
            "lineWidth": 1,
            "pointSize": 5,
            "scaleDistribution": {
              "type": "linear"
            },
            "showPoints": "never",
            "spanNulls": false,
            "stacking": {
              "group": "A",
              "mode": "none"
            },
            "thresholdsStyle": {
              "mode": "off"
            }
          },
          "mappings": [],
          "max": 100,
          "min": 0,
          "thresholds": {
            "mode": "absolute",
            "steps": [
              {
                "color": "green"
              },
              {
                "color": "red",
                "value": 80
              }
            ]
          },
          "unit": "percent"
        },
        "overrides": []
      },
      "gridPos": {
        "h": 7,
        "w": 15,
        "x": 9,
        "y": 1
      },
      "id": 13,
      "links": [
        {
          "targetBlank": true,
          "title": "电量",
          "url": "/d/WopVO_mgz/charge-level?${__url_time_range}"
        }
      ],
      "options": {
        "legend": {
          "calcs": ["max", "min"],
          "displayMode": "list",
          "placement": "bottom",
          "showLegend": true
        },
        "tooltip": {
          "hideZeros": false,
          "maxHeight": 600,
          "mode": "multi",
          "sort": "none"
        }
      },
      "pluginVersion": "11.6.1",
      "targets": [
        {
          "datasource": {
            "type": "grafana-postgresql-datasource",
            "uid": "TeslaMate"
          },
          "editorMode": "code",
          "format": "time_series",
          "rawQuery": true,
          "rawSql": "SELECT $__time(date), battery_level AS \"SOC\"\nFROM (\n\tSELECT battery_level, date\n\tFROM positions\n\tWHERE car_id = $car_id AND ideal_battery_range_km IS NOT NULL AND $__timeFilter(date)\n\tUNION ALL\n\tSELECT battery_level, date\n\tFROM charges c \n  JOIN charging_processes p ON p.id = c.charging_process_id\n\tWHERE $__timeFilter(date) AND p.car_id = $car_id) AS data\nORDER BY date ASC;",
          "refId": "A",
<<<<<<< HEAD
          "select": [
            [
              {
                "params": ["latitude"],
                "type": "column"
              }
            ]
          ],
=======
>>>>>>> c37638b3
          "sql": {
            "columns": [
              {
                "parameters": [],
                "type": "function"
              }
            ],
            "groupBy": [
              {
                "property": {
                  "type": "string"
                },
                "type": "groupBy"
              }
            ],
            "limit": 50
          }
        }
      ],
      "title": "电量",
      "type": "timeseries"
    },
    {
      "datasource": {
        "type": "grafana-postgresql-datasource",
        "uid": "TeslaMate"
      },
      "fieldConfig": {
        "defaults": {
          "decimals": 0,
          "mappings": [],
          "thresholds": {
            "mode": "absolute",
            "steps": [
              {
                "color": "green"
              }
            ]
          },
          "unit": "none"
        },
        "overrides": [
          {
            "matcher": {
              "id": "byRegexp",
              "options": ".*_km"
            },
            "properties": [
              {
                "id": "unit",
                "value": "Wh/km"
              }
            ]
          },
          {
            "matcher": {
              "id": "byRegexp",
              "options": ".*_mi"
            },
            "properties": [
              {
                "id": "unit",
                "value": "Wh/mi"
              }
            ]
          }
        ]
      },
      "gridPos": {
        "h": 3,
        "w": 3,
        "x": 0,
        "y": 5
      },
      "id": 14,
      "maxDataPoints": 100,
      "options": {
        "colorMode": "value",
        "fieldOptions": {
          "calcs": ["first"]
        },
        "graphMode": "none",
        "justifyMode": "auto",
        "orientation": "auto",
        "percentChangeColorMode": "standard",
        "reduceOptions": {
          "calcs": ["mean"],
          "fields": "",
          "values": false
        },
        "showPercentChange": false,
        "textMode": "value",
        "wideLayout": true
      },
      "pluginVersion": "11.6.1",
      "targets": [
        {
          "datasource": {
            "type": "grafana-postgresql-datasource",
            "uid": "TeslaMate"
          },
          "editorMode": "code",
          "format": "table",
          "rawQuery": true,
          "rawSql": "SELECT\n  sum(GREATEST(start_${preferred_range}_range_km - end_${preferred_range}_range_km, 0) * car.efficiency * 1000) / \n  convert_km(sum(distance)::numeric, '$length_unit') as \"consumption_$length_unit\"\nFROM drives\nJOIN cars car ON car.id = car_id\nWHERE $__timeFilter(start_date) AND car_id = $car_id",
          "refId": "A",
          "sql": {
            "columns": [
              {
<<<<<<< HEAD
                "params": ["start_km"],
                "type": "column"
=======
                "parameters": [],
                "type": "function"
>>>>>>> c37638b3
              }
            ],
            "groupBy": [
              {
                "property": {
                  "type": "string"
                },
                "type": "groupBy"
              }
            ],
            "limit": 50
          }
        }
      ],
      "title": "Ø 能耗 (净值)",
      "type": "stat"
    },
    {
      "datasource": {
        "type": "grafana-postgresql-datasource",
        "uid": "TeslaMate"
      },
      "fieldConfig": {
        "defaults": {
          "mappings": [],
          "thresholds": {
            "mode": "absolute",
            "steps": [
              {
                "color": "green"
              }
            ]
          }
        },
        "overrides": [
          {
            "matcher": {
              "id": "byRegexp",
              "options": ".*_km"
            },
            "properties": [
              {
                "id": "unit",
                "value": "Wh/km"
              }
            ]
          },
          {
            "matcher": {
              "id": "byRegexp",
              "options": ".*_mi"
            },
            "properties": [
              {
                "id": "unit",
                "value": "Wh/mi"
              }
            ]
          }
        ]
      },
      "gridPos": {
        "h": 3,
        "w": 3,
        "x": 3,
        "y": 5
      },
      "id": 22,
      "options": {
        "colorMode": "value",
        "graphMode": "none",
        "justifyMode": "auto",
        "orientation": "auto",
        "percentChangeColorMode": "standard",
        "reduceOptions": {
          "calcs": ["mean"],
          "fields": "",
          "values": false
        },
        "showPercentChange": false,
        "textMode": "auto",
        "wideLayout": true
      },
      "pluginVersion": "11.6.1",
      "targets": [
        {
          "datasource": {
            "type": "grafana-postgresql-datasource",
            "uid": "TeslaMate"
          },
          "editorMode": "code",
          "format": "table",
          "rawQuery": true,
          "rawSql": "WITH d AS (\n\tSELECT\n\t\tc.car_id,\n\t\tlag(end_${preferred_range}_range_km) OVER (ORDER BY start_date) - start_${preferred_range}_range_km AS range_loss,\n\t\tp.odometer - lag(p.odometer) OVER (ORDER BY start_date) AS distance\n\tFROM charging_processes c\n\tLEFT JOIN positions p ON p.id = c.position_id \n\tWHERE\n\t  end_date IS NOT NULL AND\n\t  c.car_id = $car_id AND\n\t  $__timeFilter(start_date)\n\tORDER BY start_date\n),\n\nrange_loss_between_charges AS (\n  SELECT sum(range_loss) AS range_loss\n  FROM d\n  WHERE distance >= 0 AND range_loss >= 0\n  GROUP BY car_id\n),\n\ncharge_dates AS (\n\tSELECT\n\t\tmin(start_date) as first_charge,\n\t\tmax(end_date) as last_charge\n\tFROM\n\t\tcharging_processes\n\tWHERE\n\t\tend_date IS NOT NULL\n\t\tAND car_id = $car_id\n\t\tAND $__timeFilter(start_date)\n),\n\nrange_loss_before_first_charge AS (\n\tSELECT\n\t\tmax(${preferred_range}_battery_range_km) - min(${preferred_range}_battery_range_km) AS range_loss\n\tFROM positions, charge_dates\n\tWHERE\n\t\tcar_id = $car_id\n\t\tAND $__timeFilter(date)\n\t\tAND ((select first_charge from charge_dates) is null OR date < (select first_charge from charge_dates))\n),\n\nrange_loss_after_last_charge AS (\n\tSELECT\n\t\tmax(${preferred_range}_battery_range_km) - min(${preferred_range}_battery_range_km) AS range_loss\n\tFROM positions, charge_dates\n\tWHERE\n\t\tcar_id = $car_id\n\t\tAND $__timeFilter(date)\n\t\tAND date > (select last_charge from charge_dates)\t\n),\n\ntotal_range_loss AS (\n  SELECT sum(range_loss) as range_loss\n  FROM (\n    SELECT range_loss FROM range_loss_between_charges\n    UNION ALL\n    SELECT range_loss FROM range_loss_before_first_charge\n    UNION ALL\n    SELECT range_loss FROM range_loss_after_last_charge\n  ) r\n),\n\ndistance AS (\n  SELECT max(odometer) - min(odometer) as distance\n  FROM positions\n  WHERE car_id = $car_id AND $__timeFilter(date)\n)\n\nSELECT \n  NULLIF(range_loss, 0) * (c.efficiency * 1000) / convert_km(NULLIF(distance::numeric, 0), '$length_unit') as \"consumption_$length_unit\"\nFROM total_range_loss, distance\nLEFT JOIN cars c ON c.id = $car_id",
          "refId": "A",
          "sql": {
            "columns": [
              {
<<<<<<< HEAD
                "params": ["start_km"],
                "type": "column"
=======
                "parameters": [],
                "type": "function"
>>>>>>> c37638b3
              }
            ],
            "groupBy": [
              {
                "property": {
                  "type": "string"
                },
                "type": "groupBy"
              }
            ],
            "limit": 50
          }
        }
      ],
      "title": "Ø 能耗 (总)",
      "type": "stat"
    },
    {
      "datasource": {
        "type": "grafana-postgresql-datasource",
        "uid": "TeslaMate"
      },
      "fieldConfig": {
        "defaults": {
          "color": {
            "mode": "palette-classic"
          },
          "mappings": [],
          "thresholds": {
            "mode": "absolute",
            "steps": [
              {
                "color": "green"
              },
              {
                "color": "red",
                "value": 80
              }
            ]
          },
          "unit": "none"
        },
        "overrides": [
          {
            "matcher": {
              "id": "byName",
              "options": "distance_km"
            },
            "properties": [
              {
                "id": "unit",
                "value": "km"
              }
            ]
          },
          {
            "matcher": {
              "id": "byName",
              "options": "distance_mi"
            },
            "properties": [
              {
                "id": "unit",
                "value": "mi"
              }
            ]
          }
        ]
      },
      "gridPos": {
        "h": 3,
        "w": 3,
        "x": 6,
        "y": 5
      },
      "id": 24,
      "options": {
        "colorMode": "value",
        "graphMode": "area",
        "justifyMode": "auto",
        "orientation": "auto",
        "percentChangeColorMode": "standard",
        "reduceOptions": {
          "calcs": ["lastNotNull"],
          "fields": "",
          "values": false
        },
        "showPercentChange": false,
        "textMode": "auto",
        "wideLayout": true
      },
      "pluginVersion": "11.6.1",
      "targets": [
        {
          "datasource": {
            "type": "grafana-postgresql-datasource",
            "uid": "TeslaMate"
          },
          "editorMode": "code",
          "format": "table",
          "rawQuery": true,
          "rawSql": "SELECT\r\n  convert_km(sum(distance)::numeric, '$length_unit') AS distance_$length_unit\r\nFROM drives\r\nWHERE $__timeFilter(start_date) AND car_id = $car_id",
          "refId": "A",
          "sql": {
            "columns": [
              {
                "parameters": [],
                "type": "function"
              }
            ],
            "groupBy": [
              {
                "property": {
                  "type": "string"
                },
                "type": "groupBy"
              }
            ],
            "limit": 50
          }
        }
      ],
      "title": "总记录里程",
      "type": "stat"
    },
    {
      "datasource": {
        "type": "grafana-postgresql-datasource",
        "uid": "TeslaMate"
      },
      "fieldConfig": {
        "defaults": {
          "decimals": 0,
          "mappings": [
            {
              "options": {
                "match": "null",
                "result": {
                  "text": "N/A"
                }
              },
              "type": "special"
            }
          ],
          "thresholds": {
            "mode": "absolute",
            "steps": [
              {
                "color": "#c7d0d9"
              }
            ]
          },
          "unit": "none"
        },
        "overrides": [
          {
            "matcher": {
              "id": "byName",
              "options": "range_km"
            },
            "properties": [
              {
                "id": "unit",
                "value": "lengthkm"
              }
            ]
          },
          {
            "matcher": {
              "id": "byName",
              "options": "range_mi"
            },
            "properties": [
              {
                "id": "unit",
                "value": "lengthmi"
              }
            ]
          }
        ]
      },
      "gridPos": {
        "h": 3,
        "w": 3,
        "x": 0,
        "y": 8
      },
      "id": 25,
      "maxDataPoints": 100,
      "options": {
        "colorMode": "value",
        "fieldOptions": {
          "calcs": ["first"]
        },
        "graphMode": "none",
        "justifyMode": "auto",
        "orientation": "horizontal",
        "percentChangeColorMode": "standard",
        "reduceOptions": {
          "calcs": ["mean"],
          "fields": "",
          "values": false
        },
        "showPercentChange": false,
        "textMode": "value",
        "wideLayout": true
      },
      "pluginVersion": "11.6.1",
      "targets": [
        {
          "datasource": {
            "type": "grafana-postgresql-datasource",
            "uid": "TeslaMate"
          },
          "editorMode": "code",
          "format": "time_series",
          "rawQuery": true,
          "rawSql": "SELECT $__time(date), range as \"range_$length_unit\"\nFROM (\n\t(SELECT date, convert_km(${preferred_range}_battery_range_km, '$length_unit') AS range\n\tFROM positions\n\tWHERE car_id = $car_id AND ideal_battery_range_km IS NOT NULL\n  ORDER BY date DESC\n\tLIMIT 1)\n\tUNION ALL\n\t(SELECT date, convert_km(${preferred_range}_battery_range_km, '$length_unit') AS range\n\tFROM charges c\n\tJOIN charging_processes p ON p.id = c.charging_process_id\n\tWHERE p.car_id = $car_id\n\tORDER BY date DESC\n\tLIMIT 1)\n) AS data\nORDER BY date DESC\nLIMIT 1;",
          "refId": "A",
<<<<<<< HEAD
          "select": [
            [
              {
                "params": ["value"],
                "type": "column"
              }
            ]
          ],
=======
>>>>>>> c37638b3
          "sql": {
            "columns": [
              {
                "parameters": [],
                "type": "function"
              }
            ],
            "groupBy": [
              {
                "property": {
                  "type": "string"
                },
                "type": "groupBy"
              }
            ],
            "limit": 50
          }
        }
      ],
      "title": "剩余续航",
      "type": "stat"
    },
    {
      "datasource": {
        "type": "grafana-postgresql-datasource",
        "uid": "TeslaMate"
      },
      "fieldConfig": {
        "defaults": {
          "mappings": [],
          "thresholds": {
            "mode": "absolute",
            "steps": [
              {
                "color": "#c7d0d9"
              }
            ]
          },
          "unit": "none"
        },
        "overrides": [
          {
            "matcher": {
              "id": "byName",
              "options": "version"
            },
            "properties": [
              {
                "id": "unit",
                "value": "string"
              }
            ]
          }
        ]
      },
      "gridPos": {
        "h": 3,
        "w": 3,
        "x": 3,
        "y": 8
      },
      "id": 2,
      "links": [
        {
          "targetBlank": true,
          "title": "Updates",
          "url": "/d/IiC07mgWz/updates"
        }
      ],
      "maxDataPoints": 100,
      "options": {
        "colorMode": "value",
        "fieldOptions": {
          "calcs": ["first"]
        },
        "graphMode": "none",
        "justifyMode": "auto",
        "orientation": "horizontal",
        "percentChangeColorMode": "standard",
        "reduceOptions": {
          "calcs": ["mean"],
          "fields": "/^version$/",
          "values": true
        },
        "showPercentChange": false,
        "textMode": "value",
        "wideLayout": true
      },
      "pluginVersion": "11.6.1",
      "targets": [
        {
          "datasource": {
            "type": "grafana-postgresql-datasource",
            "uid": "TeslaMate"
          },
          "editorMode": "code",
          "format": "table",
          "rawQuery": true,
          "rawSql": "select split_part(version, ' ', 1) as version \nfrom updates \nwhere car_id = $car_id \norder by start_date desc \nlimit 1",
          "refId": "A",
          "sql": {
            "columns": [
              {
<<<<<<< HEAD
                "params": ["efficiency"],
                "type": "column"
=======
                "parameters": [],
                "type": "function"
>>>>>>> c37638b3
              }
            ],
            "groupBy": [
              {
                "property": {
                  "type": "string"
                },
                "type": "groupBy"
              }
            ],
            "limit": 50
          }
        }
      ],
      "title": "车机版本",
      "type": "stat"
    },
    {
      "datasource": {
        "type": "grafana-postgresql-datasource",
        "uid": "TeslaMate"
      },
      "fieldConfig": {
        "defaults": {
          "decimals": 0,
          "mappings": [],
          "thresholds": {
            "mode": "absolute",
            "steps": [
              {
                "color": "#c7d0d9"
              }
            ]
          },
          "unit": "none"
        },
        "overrides": [
          {
            "matcher": {
              "id": "byName",
              "options": "odometer_km"
            },
            "properties": [
              {
                "id": "unit",
                "value": "km"
              }
            ]
          },
          {
            "matcher": {
              "id": "byName",
              "options": "odometer_mi"
            },
            "properties": [
              {
                "id": "unit",
                "value": "mi"
              }
            ]
          }
        ]
      },
      "gridPos": {
        "h": 3,
        "w": 3,
        "x": 6,
        "y": 8
      },
      "id": 6,
      "links": [
        {
          "targetBlank": true,
          "title": "Mileage",
          "url": "/d/NjtMTFggz/mileage"
        }
      ],
      "maxDataPoints": 100,
      "options": {
        "colorMode": "value",
        "fieldOptions": {
          "calcs": ["first"]
        },
        "graphMode": "none",
        "justifyMode": "auto",
        "orientation": "horizontal",
        "percentChangeColorMode": "standard",
        "reduceOptions": {
          "calcs": ["mean"],
          "fields": "",
          "values": false
        },
        "showPercentChange": false,
        "textMode": "value",
        "wideLayout": true
      },
      "pluginVersion": "11.6.1",
      "targets": [
        {
          "datasource": {
            "type": "grafana-postgresql-datasource",
            "uid": "TeslaMate"
          },
          "editorMode": "code",
          "format": "time_series",
          "rawQuery": true,
          "rawSql": "select $__time(date), convert_km(odometer::numeric, '$length_unit')  as \"odometer_$length_unit\"\nfrom positions \nwhere car_id = $car_id and ideal_battery_range_km is not null\norder by date desc \nlimit 1;",
          "refId": "A",
<<<<<<< HEAD
          "select": [
            [
              {
                "params": ["value"],
                "type": "column"
              }
            ]
          ],
=======
>>>>>>> c37638b3
          "sql": {
            "columns": [
              {
                "parameters": [],
                "type": "function"
              }
            ],
            "groupBy": [
              {
                "property": {
                  "type": "string"
                },
                "type": "groupBy"
              }
            ],
            "limit": 50
          }
        }
      ],
      "title": "总里程",
      "type": "stat"
    },
    {
      "datasource": {
        "type": "grafana-postgresql-datasource",
        "uid": "TeslaMate"
      },
      "fieldConfig": {
        "defaults": {
          "color": {
            "mode": "palette-classic"
          },
          "custom": {
            "axisBorderShow": false,
            "axisCenteredZero": false,
            "axisColorMode": "text",
            "axisLabel": "",
            "axisPlacement": "auto",
            "barAlignment": 0,
            "barWidthFactor": 0.6,
            "drawStyle": "line",
            "fillOpacity": 10,
            "gradientMode": "opacity",
            "hideFrom": {
              "legend": false,
              "tooltip": false,
              "viz": false
            },
            "insertNulls": false,
            "lineInterpolation": "stepAfter",
            "lineWidth": 1,
            "pointSize": 5,
            "scaleDistribution": {
              "type": "linear"
            },
            "showPoints": "never",
            "spanNulls": false,
            "stacking": {
              "group": "A",
              "mode": "none"
            },
            "thresholdsStyle": {
              "mode": "off"
            }
          },
          "mappings": [],
          "thresholds": {
            "mode": "absolute",
            "steps": [
              {
                "color": "green"
              },
              {
                "color": "red",
                "value": 80
              }
            ]
          },
          "unit": "short"
        },
        "overrides": [
          {
            "matcher": {
              "id": "byName",
              "options": "充电电压 [V]"
            },
            "properties": [
              {
                "id": "min",
                "value": 0
              },
              {
                "id": "max",
                "value": 250
              }
            ]
          },
          {
            "matcher": {
              "id": "byName",
              "options": "charger_power"
            },
            "properties": [
              {
                "id": "displayName",
                "value": "功率"
              },
              {
                "id": "unit",
                "value": "kwatt"
              },
              {
                "id": "custom.axisPlacement",
                "value": "hidden"
              }
            ]
          },
          {
            "matcher": {
              "id": "byName",
              "options": "battery_heater"
            },
            "properties": [
              {
                "id": "displayName",
                "value": "电池加热"
              },
              {
                "id": "custom.axisPlacement",
                "value": "hidden"
              },
              {
                "id": "unit",
                "value": "bool_on_off"
              }
            ]
          },
          {
            "matcher": {
              "id": "byName",
              "options": "charger_actual_current"
            },
            "properties": [
              {
                "id": "displayName",
                "value": "Current"
              },
              {
                "id": "unit",
                "value": "amp"
              },
              {
                "id": "custom.axisPlacement",
                "value": "hidden"
              }
            ]
          },
          {
            "matcher": {
              "id": "byName",
              "options": "charge_energy_added"
            },
            "properties": [
              {
                "id": "displayName",
                "value": "充电电量"
              },
              {
                "id": "unit",
                "value": "kwatth"
              }
            ]
          }
        ]
      },
      "gridPos": {
        "h": 7,
        "w": 15,
        "x": 9,
        "y": 8
      },
      "id": 15,
      "links": [
        {
          "targetBlank": true,
          "title": "Charging Stats",
          "url": "/d/-pkIkhmRz/charging-stats?${__url_time_range}"
        }
      ],
      "options": {
        "legend": {
          "calcs": ["max", "min"],
          "displayMode": "list",
          "placement": "bottom",
          "showLegend": true
        },
        "tooltip": {
          "hideZeros": false,
          "maxHeight": 600,
          "mode": "multi",
          "sort": "none"
        }
      },
      "pluginVersion": "11.6.1",
      "targets": [
        {
          "datasource": {
            "type": "grafana-postgresql-datasource",
            "uid": "TeslaMate"
          },
          "editorMode": "code",
          "format": "time_series",
          "rawQuery": true,
          "rawSql": "SELECT\n  $__time(date),\n  charger_power,\n  (case when battery_heater_on then 1 else 0 end) as battery_heater,\n  charger_actual_current,\n  c.charge_energy_added\nFROM\n  charges c\njoin\n  charging_processes p ON p.id = c.charging_process_id \nWHERE\n  $__timeFilter(date) and\n  p.car_id = $car_id\nORDER BY\n  date ASC",
          "refId": "B",
          "sql": {
            "columns": [
              {
<<<<<<< HEAD
                "params": ["latitude"],
                "type": "column"
=======
                "parameters": [],
                "type": "function"
>>>>>>> c37638b3
              }
            ],
            "groupBy": [
              {
                "property": {
                  "type": "string"
                },
                "type": "groupBy"
              }
            ],
            "limit": 50
          }
        },
        {
          "datasource": {
            "type": "grafana-postgresql-datasource",
            "uid": "TeslaMate"
          },
          "editorMode": "code",
          "format": "time_series",
          "rawQuery": true,
          "rawSql": "SELECT\n  $__time(date),\n  charger_voltage as \"充电电压 [V]\"\nFROM\n  charges c\njoin\n  charging_processes p ON p.id = c.charging_process_id \nWHERE\n  $__timeFilter(date) and\n  p.car_id = $car_id\nORDER BY\n  date ASC",
          "refId": "C",
          "sql": {
            "columns": [
              {
<<<<<<< HEAD
                "params": ["latitude"],
                "type": "column"
=======
                "parameters": [],
                "type": "function"
>>>>>>> c37638b3
              }
            ],
            "groupBy": [
              {
                "property": {
                  "type": "string"
                },
                "type": "groupBy"
              }
            ],
            "limit": 50
          }
        }
      ],
      "title": "充电折线图",
      "type": "timeseries"
    },
    {
      "datasource": {
        "type": "grafana-postgresql-datasource",
        "uid": "TeslaMate"
      },
      "fieldConfig": {
        "defaults": {
          "color": {
            "mode": "thresholds"
          },
          "decimals": 0,
          "mappings": [],
          "max": 100,
          "min": 0,
          "thresholds": {
            "mode": "absolute",
            "steps": [
              {
                "color": "semi-dark-green"
              }
            ]
          },
          "unit": "degree"
        },
        "overrides": []
      },
      "gridPos": {
        "h": 4,
        "w": 3,
        "x": 0,
        "y": 11
      },
      "id": 16,
      "options": {
        "minVizHeight": 75,
        "minVizWidth": 75,
        "orientation": "auto",
        "reduceOptions": {
          "calcs": ["firstNotNull"],
          "fields": "",
          "values": false
        },
        "showThresholdLabels": false,
        "showThresholdMarkers": true,
        "sizing": "auto"
      },
      "pluginVersion": "11.6.1",
      "targets": [
        {
          "datasource": {
            "type": "grafana-postgresql-datasource",
            "uid": "TeslaMate"
          },
          "editorMode": "code",
          "format": "table",
          "rawQuery": true,
<<<<<<< HEAD
          "rawSql": "SELECT\r\n\t$__time(date),\r\n\tconvert_celsius(driver_temp_setting, '$temp_unit') as \"主驾位置温度erature [°$temp_unit]\",\r\n\tconvert_celsius(inside_temp, '$temp_unit') AS \"车内温度 [°$temp_unit]\"\r\nFROM positions\r\nWHERE driver_temp_setting IS NOT NULL AND inside_temp IS NOT NULL AND car_id = $car_id AND date >= (NOW() AT TIME ZONE 'UTC' - INTERVAL '60m')\r\nORDER BY date DESC\r\nLIMIT 1;",
          "refId": "A",
          "select": [
            [
              {
                "params": ["outside_temp"],
                "type": "column"
              }
            ]
          ],
=======
          "rawSql": "SELECT\r\n\t$__time(date),\r\n\tconvert_celsius(driver_temp_setting, '$temp_unit') as \"Driver Temperature [°$temp_unit]\",\r\n\tconvert_celsius(inside_temp, '$temp_unit') AS \"Inside Temperature [°$temp_unit]\"\r\nFROM positions\r\nWHERE driver_temp_setting IS NOT NULL AND inside_temp IS NOT NULL AND car_id = $car_id AND date >= (TIMEZONE('UTC', NOW()) - INTERVAL '60m')\r\nORDER BY date DESC\r\nLIMIT 1;",
          "refId": "A",
>>>>>>> c37638b3
          "sql": {
            "columns": [
              {
                "parameters": [],
                "type": "function"
              }
            ],
            "groupBy": [
              {
                "property": {
                  "type": "string"
                },
                "type": "groupBy"
              }
            ],
            "limit": 50
          }
        }
      ],
      "title": "主驾位置温度",
      "transformations": [
        {
          "id": "filterFieldsByName",
          "options": {
            "byVariable": false,
            "include": {
              "pattern": "time|Driver.*"
            }
          }
        }
      ],
      "type": "gauge"
    },
    {
      "datasource": {
        "type": "grafana-postgresql-datasource",
        "uid": "TeslaMate"
      },
      "fieldConfig": {
        "defaults": {
          "color": {
            "mode": "thresholds"
          },
          "decimals": 0,
          "mappings": [],
          "max": 100,
          "min": 0,
          "thresholds": {
            "mode": "absolute",
            "steps": [
              {
                "color": "semi-dark-green"
              }
            ]
          },
          "unit": "degree"
        },
        "overrides": []
      },
      "gridPos": {
        "h": 4,
        "w": 3,
        "x": 3,
        "y": 11
      },
      "id": 8,
      "options": {
        "minVizHeight": 75,
        "minVizWidth": 75,
        "orientation": "auto",
        "reduceOptions": {
          "calcs": ["firstNotNull"],
          "fields": "",
          "values": false
        },
        "showThresholdLabels": false,
        "showThresholdMarkers": true,
        "sizing": "auto"
      },
      "pluginVersion": "11.6.1",
      "targets": [
        {
          "datasource": {
            "type": "grafana-postgresql-datasource",
            "uid": "TeslaMate"
          },
          "editorMode": "code",
          "format": "table",
          "rawQuery": true,
<<<<<<< HEAD
          "rawSql": "WITH last_position AS (\n\tSELECT date, convert_celsius(outside_temp, '$temp_unit') AS \"车外温度 [°$temp_unit]\"\n\tFROM positions\n\tWHERE car_id = $car_id AND outside_temp IS NOT NULL AND date >= (NOW() AT TIME ZONE 'UTC' - INTERVAL '60m')\n\tORDER BY date DESC\n\tLIMIT 1\n),\nlast_charge AS (\n\tSELECT date, convert_celsius(outside_temp, '$temp_unit') AS \"车外温度 [°$temp_unit]\"\n\tFROM charges\n\tJOIN charging_processes ON charges.charging_process_id = charging_processes.id\n\tWHERE car_id = $car_id AND outside_temp IS NOT NULL AND date >= (NOW() AT TIME ZONE 'UTC' - INTERVAL '60m')\n\tORDER BY date DESC\n\tLIMIT 1\n)\nSELECT * FROM last_position\nUNION ALL\nSELECT * FROM last_charge\nORDER BY date DESC\nLIMIT 1;",
          "refId": "A",
          "select": [
            [
              {
                "params": ["outside_temp"],
                "type": "column"
              }
            ]
          ],
=======
          "rawSql": "WITH last_position AS (\n\tSELECT date, convert_celsius(outside_temp, '$temp_unit') AS \"Outside Temperature [°$temp_unit]\"\n\tFROM positions\n\tWHERE car_id = $car_id AND outside_temp IS NOT NULL AND date >= (TIMEZONE('UTC', NOW()) - INTERVAL '60m')\n\tORDER BY date DESC\n\tLIMIT 1\n),\nlast_charge AS (\n\tSELECT date, convert_celsius(outside_temp, '$temp_unit') AS \"Outside Temperature [°$temp_unit]\"\n\tFROM charges\n\tJOIN charging_processes ON charges.charging_process_id = charging_processes.id\n\tWHERE car_id = $car_id AND outside_temp IS NOT NULL AND date >= (TIMEZONE('UTC', NOW()) - INTERVAL '60m')\n\tORDER BY date DESC\n\tLIMIT 1\n)\nSELECT * FROM last_position\nUNION ALL\nSELECT * FROM last_charge\nORDER BY date DESC\nLIMIT 1;",
          "refId": "A",
>>>>>>> c37638b3
          "sql": {
            "columns": [
              {
                "parameters": [],
                "type": "function"
              }
            ],
            "groupBy": [
              {
                "property": {
                  "type": "string"
                },
                "type": "groupBy"
              }
            ],
            "limit": 50
          }
        }
      ],
      "title": "室外温度",
      "type": "gauge"
    },
    {
      "datasource": {
        "type": "datasource",
        "uid": "-- Dashboard --"
      },
      "fieldConfig": {
        "defaults": {
          "color": {
            "mode": "thresholds"
          },
          "decimals": 0,
          "mappings": [],
          "max": 100,
          "min": 0,
          "thresholds": {
            "mode": "absolute",
            "steps": [
              {
                "color": "semi-dark-green"
              }
            ]
          },
          "unit": "degree"
        },
        "overrides": []
      },
      "gridPos": {
        "h": 4,
        "w": 3,
        "x": 6,
        "y": 11
      },
      "id": 9,
      "options": {
        "minVizHeight": 75,
        "minVizWidth": 75,
        "orientation": "auto",
        "reduceOptions": {
          "calcs": ["firstNotNull"],
          "fields": "",
          "values": false
        },
        "showThresholdLabels": false,
        "showThresholdMarkers": true,
        "sizing": "auto"
      },
      "pluginVersion": "11.6.1",
      "targets": [
        {
          "datasource": {
            "type": "datasource",
            "uid": "-- Dashboard --"
          },
          "panelId": 16,
          "refId": "A"
        }
      ],
      "title": "车内温度",
      "transformations": [
        {
          "id": "filterFieldsByName",
          "options": {
            "include": {
              "pattern": "time|Inside.*"
            }
          }
        }
      ],
      "type": "gauge"
    },
    {
      "datasource": {
        "type": "grafana-postgresql-datasource",
        "uid": "TeslaMate"
      },
      "fieldConfig": {
        "defaults": {
          "color": {
            "mode": "continuous-GrYlRd"
          },
          "custom": {
            "axisPlacement": "auto",
            "fillOpacity": 100,
            "hideFrom": {
              "legend": false,
              "tooltip": false,
              "viz": false
            },
            "insertNulls": false,
            "lineWidth": 0,
            "spanNulls": false
          },
          "mappings": [
            {
              "options": {
                "0": {
                  "color": "#6ED0E0",
                  "index": 0,
                  "text": "online"
                },
                "1": {
                  "color": "#8F3BB8",
                  "index": 1,
                  "text": "driving"
                },
                "2": {
                  "color": "#F2CC0C",
                  "index": 2,
                  "text": "charging"
                },
                "3": {
                  "color": "#FFB357",
                  "index": 3,
                  "text": "offline"
                },
                "4": {
                  "color": "#56A64B",
                  "index": 4,
                  "text": "asleep"
                },
                "5": {
                  "color": "#6ED0E0",
                  "index": 5,
                  "text": "online"
                },
                "6": {
                  "color": "#E02F44",
                  "index": 6,
                  "text": "updating"
                },
                "null": {
                  "index": 7,
                  "text": "N/A"
                }
              },
              "type": "value"
            }
          ],
          "thresholds": {
            "mode": "absolute",
            "steps": [
              {
                "color": "green"
              },
              {
                "color": "red",
                "value": 80
              }
            ]
          }
        },
        "overrides": []
      },
      "gridPos": {
        "h": 5,
        "w": 24,
        "x": 0,
        "y": 15
      },
      "id": 20,
      "links": [
        {
          "targetBlank": true,
          "title": "状态",
          "url": "/d/xo4BNRkZz/states?${__url_time_range}"
        }
      ],
      "options": {
        "alignValue": "center",
        "legend": {
          "displayMode": "list",
          "placement": "bottom",
          "showLegend": true
        },
        "mergeValues": true,
        "rowHeight": 0.9,
        "showValue": "auto",
        "tooltip": {
          "hideZeros": false,
          "maxHeight": 600,
          "mode": "single",
          "sort": "none"
        }
      },
      "pluginVersion": "11.6.1",
      "targets": [
        {
          "datasource": {
            "type": "grafana-postgresql-datasource",
            "uid": "TeslaMate"
          },
          "editorMode": "code",
          "format": "time_series",
          "rawQuery": true,
          "rawSql": "WITH states AS (\n  SELECT\n    unnest(ARRAY [start_date + interval '1 second', end_date]) AS date,\n    unnest(ARRAY [2, 0]) AS state\n  FROM charging_processes\n  WHERE\n    car_id = $car_id AND \n    ($__timeFrom() :: timestamp - interval '30 day') < start_date AND \n    (end_date < ($__timeTo() :: timestamp + interval '30 day') OR end_date IS NULL)\n  UNION\n  SELECT\n    unnest(ARRAY [start_date + interval '1 second', end_date]) AS date,\n    unnest(ARRAY [1, 0]) AS state\n  FROM drives\n  WHERE\n    car_id = $car_id AND \n    ($__timeFrom() :: timestamp - interval '30 day') < start_date AND \n    (end_date < ($__timeTo() :: timestamp + interval '30 day') OR end_date IS NULL)\n  UNION\n  SELECT\n    start_date AS date,\n    CASE\n      WHEN state = 'offline' THEN 3\n      WHEN state = 'asleep' THEN 4\n      WHEN state = 'online' THEN 5\n    END AS state\n  FROM states\n  WHERE\n    car_id = $car_id AND \n    ($__timeFrom() :: timestamp - interval '30 day') < start_date AND \n    (end_date < ($__timeTo() :: timestamp + interval '30 day') OR end_date IS NULL)\n  UNION\n  SELECT\n    unnest(ARRAY [start_date + interval '1 second', end_date]) AS date,\n    unnest(ARRAY [6, 0]) AS state\n  FROM updates\n  WHERE\n    car_id = $car_id AND \n    ($__timeFrom() :: timestamp - interval '30 day') < start_date AND \n    (end_date < ($__timeTo() :: timestamp + interval '30 day') OR end_date IS NULL)\n)\nSELECT date AS \"time\", state\nFROM states\nWHERE \n  date IS NOT NULL AND\n  ($__timeFrom() :: timestamp - interval '30 day') < date AND \n  date < ($__timeTo() :: timestamp + interval '30 day') \nORDER BY date ASC, state ASC;",
          "refId": "A",
          "sql": {
            "columns": [
              {
<<<<<<< HEAD
                "params": ["latitude"],
                "type": "column"
=======
                "parameters": [],
                "type": "function"
>>>>>>> c37638b3
              }
            ],
            "groupBy": [
              {
                "property": {
                  "type": "string"
                },
                "type": "groupBy"
              }
            ],
            "limit": 50
          }
        }
      ],
      "title": "状态",
      "type": "state-timeline"
    }
  ],
  "preload": false,
  "refresh": "30s",
  "schemaVersion": 41,
  "tags": ["tesla"],
  "templating": {
    "list": [
      {
        "current": {},
        "datasource": {
          "type": "grafana-postgresql-datasource",
          "uid": "TeslaMate"
        },
        "definition": "SELECT\n    id as __value,\n    CASE WHEN COUNT(id) OVER (PARTITION BY name) > 1 AND name IS NOT NULL THEN CONCAT(name, ' - ', RIGHT(vin, 6)) ELSE COALESCE(name, CONCAT('VIN ', vin)) end as __text \nFROM cars\nORDER BY display_priority ASC, name ASC, vin ASC;",
        "hide": 2,
        "includeAll": true,
        "label": "Car",
        "name": "car_id",
        "options": [],
        "query": "SELECT\n    id as __value,\n    CASE WHEN COUNT(id) OVER (PARTITION BY name) > 1 AND name IS NOT NULL THEN CONCAT(name, ' - ', RIGHT(vin, 6)) ELSE COALESCE(name, CONCAT('VIN ', vin)) end as __text \nFROM cars\nORDER BY display_priority ASC, name ASC, vin ASC;",
        "refresh": 1,
        "regex": "",
        "type": "query"
      },
      {
        "current": {},
        "datasource": {
          "type": "grafana-postgresql-datasource",
          "uid": "TeslaMate"
        },
        "definition": "select unit_of_length from settings limit 1;",
        "hide": 2,
        "includeAll": false,
        "name": "length_unit",
        "options": [],
        "query": "select unit_of_length from settings limit 1;",
        "refresh": 1,
        "regex": "",
        "type": "query"
      },
      {
        "current": {},
        "datasource": {
          "type": "grafana-postgresql-datasource",
          "uid": "TeslaMate"
        },
        "definition": "select unit_of_temperature from settings limit 1;",
        "hide": 2,
        "includeAll": false,
        "name": "temp_unit",
        "options": [],
        "query": "select unit_of_temperature from settings limit 1;",
        "refresh": 1,
        "regex": "",
        "type": "query"
      },
      {
        "current": {},
        "datasource": {
          "type": "grafana-postgresql-datasource",
          "uid": "TeslaMate"
        },
        "definition": "select preferred_range from settings limit 1;",
        "hide": 2,
        "includeAll": false,
        "name": "preferred_range",
        "options": [],
        "query": "select preferred_range from settings limit 1;",
        "refresh": 1,
        "regex": "",
        "type": "query"
      },
      {
        "current": {},
        "datasource": {
          "type": "grafana-postgresql-datasource",
          "uid": "TeslaMate"
        },
        "definition": "select base_url from settings limit 1;",
        "hide": 2,
        "includeAll": false,
        "name": "base_url",
        "options": [],
        "query": "select base_url from settings limit 1;",
        "refresh": 1,
        "regex": "",
        "type": "query"
      }
    ]
  },
  "time": {
    "from": "now-24h",
    "to": "now"
  },
  "timepicker": {},
  "timezone": "",
  "title": "总览数据",
  "uid": "kOuP_Fggz",
  "version": 1
}<|MERGE_RESOLUTION|>--- conflicted
+++ resolved
@@ -112,17 +112,6 @@
           "rawQuery": true,
           "rawSql": "(SELECT battery_level, date\nFROM positions\nWHERE car_id = $car_id and ideal_battery_range_km is not null\nORDER BY date DESC\nLIMIT 1)\nUNION\nSELECT battery_level, date\nFROM charges c\nJOIN charging_processes p ON p.id = c.charging_process_id\nWHERE $__timeFilter(date) AND p.car_id = $car_id\nORDER BY date DESC\nLIMIT 1",
           "refId": "A",
-<<<<<<< HEAD
-          "select": [
-            [
-              {
-                "params": ["battery_level"],
-                "type": "column"
-              }
-            ]
-          ],
-=======
->>>>>>> c37638b3
           "sql": {
             "columns": [
               {
@@ -288,13 +277,8 @@
           "sql": {
             "columns": [
               {
-<<<<<<< HEAD
-                "params": ["outside_temp"],
-                "type": "column"
-=======
                 "parameters": [],
                 "type": "function"
->>>>>>> c37638b3
               }
             ],
             "groupBy": [
@@ -373,13 +357,8 @@
           "sql": {
             "columns": [
               {
-<<<<<<< HEAD
-                "params": ["outside_temp"],
-                "type": "column"
-=======
                 "parameters": [],
                 "type": "function"
->>>>>>> c37638b3
               }
             ],
             "groupBy": [
@@ -541,17 +520,6 @@
           "rawQuery": true,
           "rawSql": "SELECT $__time(date), battery_level AS \"SOC\"\nFROM (\n\tSELECT battery_level, date\n\tFROM positions\n\tWHERE car_id = $car_id AND ideal_battery_range_km IS NOT NULL AND $__timeFilter(date)\n\tUNION ALL\n\tSELECT battery_level, date\n\tFROM charges c \n  JOIN charging_processes p ON p.id = c.charging_process_id\n\tWHERE $__timeFilter(date) AND p.car_id = $car_id) AS data\nORDER BY date ASC;",
           "refId": "A",
-<<<<<<< HEAD
-          "select": [
-            [
-              {
-                "params": ["latitude"],
-                "type": "column"
-              }
-            ]
-          ],
-=======
->>>>>>> c37638b3
           "sql": {
             "columns": [
               {
@@ -661,13 +629,8 @@
           "sql": {
             "columns": [
               {
-<<<<<<< HEAD
-                "params": ["start_km"],
-                "type": "column"
-=======
                 "parameters": [],
                 "type": "function"
->>>>>>> c37638b3
               }
             ],
             "groupBy": [
@@ -766,13 +729,8 @@
           "sql": {
             "columns": [
               {
-<<<<<<< HEAD
-                "params": ["start_km"],
-                "type": "column"
-=======
                 "parameters": [],
                 "type": "function"
->>>>>>> c37638b3
               }
             ],
             "groupBy": [
@@ -992,17 +950,6 @@
           "rawQuery": true,
           "rawSql": "SELECT $__time(date), range as \"range_$length_unit\"\nFROM (\n\t(SELECT date, convert_km(${preferred_range}_battery_range_km, '$length_unit') AS range\n\tFROM positions\n\tWHERE car_id = $car_id AND ideal_battery_range_km IS NOT NULL\n  ORDER BY date DESC\n\tLIMIT 1)\n\tUNION ALL\n\t(SELECT date, convert_km(${preferred_range}_battery_range_km, '$length_unit') AS range\n\tFROM charges c\n\tJOIN charging_processes p ON p.id = c.charging_process_id\n\tWHERE p.car_id = $car_id\n\tORDER BY date DESC\n\tLIMIT 1)\n) AS data\nORDER BY date DESC\nLIMIT 1;",
           "refId": "A",
-<<<<<<< HEAD
-          "select": [
-            [
-              {
-                "params": ["value"],
-                "type": "column"
-              }
-            ]
-          ],
-=======
->>>>>>> c37638b3
           "sql": {
             "columns": [
               {
@@ -1106,13 +1053,8 @@
           "sql": {
             "columns": [
               {
-<<<<<<< HEAD
-                "params": ["efficiency"],
-                "type": "column"
-=======
                 "parameters": [],
                 "type": "function"
->>>>>>> c37638b3
               }
             ],
             "groupBy": [
@@ -1221,17 +1163,6 @@
           "rawQuery": true,
           "rawSql": "select $__time(date), convert_km(odometer::numeric, '$length_unit')  as \"odometer_$length_unit\"\nfrom positions \nwhere car_id = $car_id and ideal_battery_range_km is not null\norder by date desc \nlimit 1;",
           "refId": "A",
-<<<<<<< HEAD
-          "select": [
-            [
-              {
-                "params": ["value"],
-                "type": "column"
-              }
-            ]
-          ],
-=======
->>>>>>> c37638b3
           "sql": {
             "columns": [
               {
@@ -1450,13 +1381,8 @@
           "sql": {
             "columns": [
               {
-<<<<<<< HEAD
-                "params": ["latitude"],
-                "type": "column"
-=======
                 "parameters": [],
                 "type": "function"
->>>>>>> c37638b3
               }
             ],
             "groupBy": [
@@ -1483,13 +1409,8 @@
           "sql": {
             "columns": [
               {
-<<<<<<< HEAD
-                "params": ["latitude"],
-                "type": "column"
-=======
                 "parameters": [],
                 "type": "function"
->>>>>>> c37638b3
               }
             ],
             "groupBy": [
@@ -1563,21 +1484,8 @@
           "editorMode": "code",
           "format": "table",
           "rawQuery": true,
-<<<<<<< HEAD
-          "rawSql": "SELECT\r\n\t$__time(date),\r\n\tconvert_celsius(driver_temp_setting, '$temp_unit') as \"主驾位置温度erature [°$temp_unit]\",\r\n\tconvert_celsius(inside_temp, '$temp_unit') AS \"车内温度 [°$temp_unit]\"\r\nFROM positions\r\nWHERE driver_temp_setting IS NOT NULL AND inside_temp IS NOT NULL AND car_id = $car_id AND date >= (NOW() AT TIME ZONE 'UTC' - INTERVAL '60m')\r\nORDER BY date DESC\r\nLIMIT 1;",
-          "refId": "A",
-          "select": [
-            [
-              {
-                "params": ["outside_temp"],
-                "type": "column"
-              }
-            ]
-          ],
-=======
           "rawSql": "SELECT\r\n\t$__time(date),\r\n\tconvert_celsius(driver_temp_setting, '$temp_unit') as \"Driver Temperature [°$temp_unit]\",\r\n\tconvert_celsius(inside_temp, '$temp_unit') AS \"Inside Temperature [°$temp_unit]\"\r\nFROM positions\r\nWHERE driver_temp_setting IS NOT NULL AND inside_temp IS NOT NULL AND car_id = $car_id AND date >= (TIMEZONE('UTC', NOW()) - INTERVAL '60m')\r\nORDER BY date DESC\r\nLIMIT 1;",
           "refId": "A",
->>>>>>> c37638b3
           "sql": {
             "columns": [
               {
@@ -1667,21 +1575,8 @@
           "editorMode": "code",
           "format": "table",
           "rawQuery": true,
-<<<<<<< HEAD
-          "rawSql": "WITH last_position AS (\n\tSELECT date, convert_celsius(outside_temp, '$temp_unit') AS \"车外温度 [°$temp_unit]\"\n\tFROM positions\n\tWHERE car_id = $car_id AND outside_temp IS NOT NULL AND date >= (NOW() AT TIME ZONE 'UTC' - INTERVAL '60m')\n\tORDER BY date DESC\n\tLIMIT 1\n),\nlast_charge AS (\n\tSELECT date, convert_celsius(outside_temp, '$temp_unit') AS \"车外温度 [°$temp_unit]\"\n\tFROM charges\n\tJOIN charging_processes ON charges.charging_process_id = charging_processes.id\n\tWHERE car_id = $car_id AND outside_temp IS NOT NULL AND date >= (NOW() AT TIME ZONE 'UTC' - INTERVAL '60m')\n\tORDER BY date DESC\n\tLIMIT 1\n)\nSELECT * FROM last_position\nUNION ALL\nSELECT * FROM last_charge\nORDER BY date DESC\nLIMIT 1;",
-          "refId": "A",
-          "select": [
-            [
-              {
-                "params": ["outside_temp"],
-                "type": "column"
-              }
-            ]
-          ],
-=======
           "rawSql": "WITH last_position AS (\n\tSELECT date, convert_celsius(outside_temp, '$temp_unit') AS \"Outside Temperature [°$temp_unit]\"\n\tFROM positions\n\tWHERE car_id = $car_id AND outside_temp IS NOT NULL AND date >= (TIMEZONE('UTC', NOW()) - INTERVAL '60m')\n\tORDER BY date DESC\n\tLIMIT 1\n),\nlast_charge AS (\n\tSELECT date, convert_celsius(outside_temp, '$temp_unit') AS \"Outside Temperature [°$temp_unit]\"\n\tFROM charges\n\tJOIN charging_processes ON charges.charging_process_id = charging_processes.id\n\tWHERE car_id = $car_id AND outside_temp IS NOT NULL AND date >= (TIMEZONE('UTC', NOW()) - INTERVAL '60m')\n\tORDER BY date DESC\n\tLIMIT 1\n)\nSELECT * FROM last_position\nUNION ALL\nSELECT * FROM last_charge\nORDER BY date DESC\nLIMIT 1;",
           "refId": "A",
->>>>>>> c37638b3
           "sql": {
             "columns": [
               {
@@ -1903,13 +1798,8 @@
           "sql": {
             "columns": [
               {
-<<<<<<< HEAD
-                "params": ["latitude"],
-                "type": "column"
-=======
                 "parameters": [],
                 "type": "function"
->>>>>>> c37638b3
               }
             ],
             "groupBy": [
