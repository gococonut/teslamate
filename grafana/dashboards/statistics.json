{
  "annotations": {
    "list": [
      {
        "builtIn": 1,
        "datasource": {
          "type": "grafana",
          "uid": "-- Grafana --"
        },
        "enable": true,
        "hide": true,
        "iconColor": "rgba(0, 211, 255, 1)",
        "name": "Annotations & Alerts",
        "type": "dashboard"
      }
    ]
  },
  "editable": true,
  "fiscalYearStartMonth": 0,
  "graphTooltip": 0,
  "links": [
    {
      "icon": "dashboard",
      "tags": [],
      "title": "TeslaMate",
      "type": "link",
      "url": "${base_url:raw}"
    },
    {
      "asDropdown": true,
      "icon": "external link",
      "tags": ["tesla"],
      "title": "Dashboards",
      "type": "dashboards"
    }
  ],
  "panels": [
    {
      "collapsed": false,
      "gridPos": {
        "h": 1,
        "w": 24,
        "x": 0,
        "y": 0
      },
      "id": 4,
      "panels": [],
      "repeat": "car_id",
      "title": "$car_id",
      "type": "row"
    },
    {
      "datasource": {
        "type": "grafana-postgresql-datasource",
        "uid": "TeslaMate"
      },
      "description": "",
      "fieldConfig": {
        "defaults": {
          "custom": {
            "align": "auto",
            "cellOptions": {
              "type": "auto"
            },
            "filterable": false,
            "inspect": false
          },
          "mappings": [],
          "noValue": "--",
          "thresholds": {
            "mode": "absolute",
            "steps": [
              {
                "color": "red"
              }
            ]
          }
        },
        "overrides": [
          {
            "matcher": {
              "id": "byName",
              "options": "驾驶时长"
            },
            "properties": [
              {
                "id": "unit",
                "value": "dtdurations"
              },
              {
                "id": "decimals",
                "value": 1
              },
              {
                "id": "custom.minWidth",
                "value": 170
              }
            ]
          },
          {
            "matcher": {
              "id": "byName",
              "options": "周期"
            },
            "properties": [
              {
                "id": "links",
                "value": [
                  {
                    "targetBlank": true,
                    "title": "Trip",
                    "url": "/d/FkUpJpQZk/trip?from=${__data.fields.date_from}&to=${__data.fields.date_to}&var-car_id=$car_id"
                  }
                ]
              },
              {
                "id": "custom.minWidth",
                "value": 195
              }
            ]
          },
          {
            "matcher": {
              "id": "byName",
              "options": "效率"
            },
            "properties": [
              {
                "id": "unit",
                "value": "percentunit"
              },
              {
                "id": "thresholds",
                "value": {
                  "mode": "absolute",
                  "steps": [
                    {
                      "color": "super-light-orange"
                    },
                    {
                      "color": "light-orange",
                      "value": 0.65
                    },
                    {
                      "color": "light-green",
                      "value": 0.99
                    }
                  ]
                }
              },
              {
                "id": "max",
                "value": 1.15
              },
              {
                "id": "min",
                "value": 0
              },
              {
                "id": "custom.cellOptions",
                "value": {
                  "mode": "lcd",
                  "type": "gauge"
                }
              },
              {
                "id": "decimals"
              }
            ]
          },
          {
            "matcher": {
              "id": "byName",
              "options": "电耗"
            },
            "properties": [
              {
                "id": "decimals",
                "value": 1
              },
              {
                "id": "links",
                "value": [
                  {
                    "targetBlank": true,
                    "title": "Charging stats",
                    "url": "/d/-pkIkhmRz/charging-stats?from=${__data.fields.date_from}&to=${__data.fields.date_to}&var-car_id=$car_id"
                  }
                ]
              },
              {
                "id": "unit",
                "value": "kwatth"
              },
              {
                "id": "custom.minWidth",
                "value": 120
              }
            ]
          },
          {
            "matcher": {
              "id": "byName",
              "options": "Ø 总电耗 / 充电次数"
            },
            "properties": [
              {
                "id": "unit",
                "value": "kwatth"
              },
              {
                "id": "decimals",
                "value": 1
              },
              {
                "id": "custom.minWidth",
                "value": 190
              }
            ]
          },
          {
            "matcher": {
              "id": "byName",
              "options": "费用"
            },
            "properties": [
              {
                "id": "decimals",
                "value": 2
              },
              {
                "id": "custom.minWidth",
                "value": 75
              }
            ]
          },
          {
            "matcher": {
              "id": "byName",
              "options": "# 充电次数"
            },
            "properties": [
              {
                "id": "links",
                "value": [
                  {
                    "targetBlank": true,
                    "title": "Charges",
                    "url": "/d/TSmNYvRRk/charges?from=${__data.fields.date_from}&to=${__data.fields.date_to}&var-car_id=$car_id"
                  }
                ]
              },
              {
                "id": "custom.minWidth",
                "value": 110
              }
            ]
          },
          {
            "matcher": {
              "id": "byName",
              "options": "# 行程次数"
            },
            "properties": [
              {
                "id": "links",
                "value": [
                  {
                    "targetBlank": true,
                    "title": "Drives",
                    "url": "/d/Y8upc6ZRk/drives?from=${__data.fields.date_from}&to=${__data.fields.date_to}&var-car_id=$car_id"
                  }
                ]
              },
              {
                "id": "custom.minWidth",
                "value": 95
              }
            ]
          },
          {
            "matcher": {
              "id": "byRegexp",
              "options": "/sum_distance_km/"
            },
            "properties": [
              {
                "id": "unit",
                "value": "km"
              },
              {
                "id": "displayName",
                "value": "里程"
              },
              {
                "id": "custom.minWidth",
                "value": 100
              }
            ]
          },
          {
            "matcher": {
              "id": "byRegexp",
              "options": "/avg_outside_temp_c/"
            },
            "properties": [
              {
                "id": "unit",
                "value": "celsius"
              },
              {
                "id": "displayName",
                "value": "Ø 温度"
              },
              {
                "id": "thresholds",
                "value": {
                  "mode": "absolute",
                  "steps": [
                    {
                      "color": "super-light-blue"
                    },
                    {
                      "color": "super-light-green",
                      "value": 10
                    },
                    {
                      "color": "super-light-red",
                      "value": 20
                    }
                  ]
                }
              },
              {
                "id": "custom.cellOptions",
                "value": {
                  "type": "color-text"
                }
              },
              {
                "id": "custom.minWidth",
                "value": 80
              }
            ]
          },
          {
            "matcher": {
              "id": "byRegexp",
              "options": "/sum_distance_mi/"
            },
            "properties": [
              {
                "id": "displayName",
                "value": "里程"
              },
              {
                "id": "unit",
                "value": "mi"
              },
              {
                "id": "custom.minWidth",
                "value": 100
              }
            ]
          },
          {
            "matcher": {
              "id": "byRegexp",
              "options": "/consumption_net_mi/"
            },
            "properties": [
              {
                "id": "unit",
                "value": "Wh/mi"
              },
              {
                "id": "custom.width",
                "value": 170
              },
              {
                "id": "displayName",
                "value": "Ø 能耗 (净值)"
              }
            ]
          },
          {
            "matcher": {
              "id": "byRegexp",
              "options": "/consumption_gross_mi/"
            },
            "properties": [
              {
                "id": "displayName",
                "value": "Ø 能耗 (总)"
              },
              {
                "id": "unit",
                "value": "Wh/mi"
              },
              {
                "id": "custom.width",
                "value": 190
              }
            ]
          },
          {
            "matcher": {
              "id": "byRegexp",
              "options": "/consumption_net_km/"
            },
            "properties": [
              {
                "id": "displayName",
                "value": "Ø 能耗 (净值)"
              },
              {
                "id": "unit",
                "value": "Wh/km"
              },
              {
                "id": "custom.width",
                "value": 170
              }
            ]
          },
          {
            "matcher": {
              "id": "byRegexp",
              "options": "/consumption_gross_km/"
            },
            "properties": [
              {
                "id": "displayName",
                "value": "Ø 能耗 (总)"
              },
              {
                "id": "unit",
                "value": "Wh/km"
              },
              {
                "id": "custom.width",
                "value": 190
              }
            ]
          },
          {
            "matcher": {
              "id": "byRegexp",
              "options": "/avg_outside_temp_f/"
            },
            "properties": [
              {
                "id": "displayName",
                "value": "Ø 温度"
              },
              {
                "id": "unit",
                "value": "fahrenheit"
              },
              {
                "id": "custom.cellOptions",
                "value": {
                  "type": "color-text"
                }
              },
              {
                "id": "thresholds",
                "value": {
                  "mode": "absolute",
                  "steps": [
                    {
                      "color": "super-light-blue"
                    },
                    {
                      "color": "super-light-green",
                      "value": 50
                    },
                    {
                      "color": "super-light-red",
                      "value": 68
                    }
                  ]
                }
              },
              {
                "id": "custom.minWidth",
                "value": 80
              }
            ]
          },
          {
            "matcher": {
              "id": "byName",
              "options": "date_from"
            },
            "properties": [
              {
                "id": "custom.hidden",
                "value": true
              }
            ]
          },
          {
            "matcher": {
              "id": "byName",
              "options": "date_to"
            },
            "properties": [
              {
                "id": "custom.hidden",
                "value": true
              }
            ]
          },
          {
            "matcher": {
              "id": "byName",
              "options": "Ø 费用 / kWh"
            },
            "properties": [
              {
                "id": "decimals",
                "value": 2
              },
              {
                "id": "mappings",
                "value": [
                  {
                    "options": {
                      "NaN": {
                        "index": 0,
                        "text": "--"
                      }
                    },
                    "type": "value"
                  }
                ]
              },
              {
                "id": "custom.minWidth",
                "value": 115
              }
            ]
          },
          {
            "matcher": {
              "id": "byName",
              "options": "Ø 费用 / 100 km"
            },
            "properties": [
              {
                "id": "decimals",
                "value": 2
              },
              {
                "id": "custom.minWidth",
                "value": 135
              },
              {
                "id": "mappings",
                "value": [
                  {
                    "options": {
                      "NaN": {
                        "index": 0,
                        "text": "--"
                      }
                    },
                    "type": "value"
                  }
                ]
              }
            ]
          },
          {
            "matcher": {
              "id": "byName",
              "options": "能耗 OH"
            },
            "properties": [
              {
                "id": "custom.minWidth",
                "value": 140
              },
              {
                "id": "unit",
                "value": "percentunit"
              },
              {
                "id": "decimals",
                "value": 0
              },
              {
                "id": "mappings",
                "value": [
                  {
                    "options": {
                      "NaN": {
                        "index": 0,
                        "text": "--"
                      }
                    },
                    "type": "value"
                  }
                ]
              }
            ]
          }
        ]
      },
      "gridPos": {
        "h": 18,
        "w": 24,
        "x": 0,
        "y": 1
      },
      "id": 2,
      "maxPerRow": 2,
      "options": {
        "cellHeight": "sm",
        "footer": {
          "countRows": false,
          "fields": "",
          "reducer": ["sum"],
          "show": false
        },
        "frameIndex": 1,
        "showHeader": true,
        "sortBy": [
          {
            "desc": true,
            "displayName": "Starting at"
          }
        ]
      },
      "pluginVersion": "11.6.1",
      "targets": [
        {
          "datasource": {
            "type": "grafana-postgresql-datasource",
            "uid": "TeslaMate"
          },
          "editorMode": "code",
          "format": "table",
          "rawQuery": true,
          "rawSql": "WITH data AS (\nSELECT\n  duration_min > 1 AND\n  distance > 1 AND\n  ( \n    start_position.usable_battery_level IS NULL OR\n    (end_position.battery_level - end_position.usable_battery_level) = 0 \n  ) AS is_sufficiently_precise,\n  NULLIF(GREATEST(start_${preferred_range}_range_km - end_${preferred_range}_range_km, 0), 0) AS range_diff,\n  date_trunc('$period', timezone('UTC', start_date), '$__timezone') as date,\n  drives.*\nFROM drives\n  LEFT JOIN positions start_position ON start_position_id = start_position.id\n  LEFT JOIN positions end_position ON end_position_id = end_position.id)\nSELECT\n  EXTRACT(EPOCH FROM date)*1000 AS date_from,\n  EXTRACT(EPOCH FROM date + interval '1 $period')*1000 AS date_to,\n  CASE '$period'\n    WHEN 'month' THEN to_char(timezone('$__timezone', date), 'YYYY Month')\n    WHEN 'year' THEN to_char(timezone('$__timezone', date), 'YYYY')\n    WHEN 'week' THEN 'week ' || to_char(timezone('$__timezone', date), 'WW') || ' starting ' || to_char(timezone('$__timezone', date), 'YYYY-MM-DD')\n    ELSE to_char(timezone('$__timezone', date), 'YYYY-MM-DD')\n  END AS display,\n  date,\n  sum(duration_min)*60 AS sum_duration_h, \n  convert_km(max(end_km)::integer - min(start_km)::integer, '$length_unit') AS sum_distance_$length_unit,\n  convert_celsius(avg(outside_temp_avg), '$temp_unit') AS avg_outside_temp_$temp_unit,\n  count(*) AS cnt,\n  sum(distance)/sum(range_diff) AS efficiency\nFROM data WHERE\n  car_id = $car_id AND\n  $__timeFilter(start_date)\nGROUP BY date",
          "refId": "A",
<<<<<<< HEAD
          "select": [
            [
              {
                "params": ["start_km"],
                "type": "column"
              }
            ]
          ],
=======
>>>>>>> c37638b3
          "sql": {
            "columns": [
              {
                "parameters": [],
                "type": "function"
              }
            ],
            "groupBy": [
              {
                "property": {
                  "type": "string"
                },
                "type": "groupBy"
              }
            ],
            "limit": 50
          }
        },
        {
          "datasource": {
            "type": "grafana-postgresql-datasource",
            "uid": "TeslaMate"
          },
          "editorMode": "code",
          "format": "table",
          "rawQuery": true,
          "rawSql": "WITH data AS (\n  SELECT\n    charging_processes.*,\n  \tdate_trunc('$period', timezone('UTC', start_date), '$__timezone') as date\n    FROM charging_processes)\nSELECT\n  EXTRACT(EPOCH FROM date)*1000 AS date_from,\n  EXTRACT(EPOCH FROM date + interval '1 $period')*1000 AS date_to,\n  CASE '$period'\n    WHEN 'month' THEN to_char(timezone('$__timezone', date), 'YYYY Month')\n    WHEN 'year' THEN to_char(timezone('$__timezone', date), 'YYYY')\n    WHEN 'week' THEN 'week ' || to_char(timezone('$__timezone', date), 'WW') || ' starting ' || to_char(timezone('$__timezone', date), 'YYYY-MM-DD')\n    ELSE to_char(timezone('$__timezone', date), 'YYYY-MM-DD')\n  END AS display,\n  date,\n  sum(greatest(charge_energy_added,charge_energy_used)) AS sum_energy_used_kwh,\n  sum(greatest(charge_energy_added,charge_energy_used)) / count(*) AS avg_energy_charged_kwh,\n  sum(cost) AS cost_charges,\n  count(*) AS cnt_charges\nFROM data WHERE\n  car_id = $car_id AND\n  $__timeFilter(start_date) AND\n  (charge_energy_added IS NULL OR charge_energy_added > 0.1)\nGROUP BY date",
          "refId": "B",
<<<<<<< HEAD
          "select": [
            [
              {
                "params": ["value"],
                "type": "column"
              }
            ]
          ],
=======
>>>>>>> c37638b3
          "sql": {
            "columns": [
              {
                "parameters": [],
                "type": "function"
              }
            ],
            "groupBy": [
              {
                "property": {
                  "type": "string"
                },
                "type": "groupBy"
              }
            ],
            "limit": 50
          }
        },
        {
          "datasource": {
            "type": "grafana-postgresql-datasource",
            "uid": "TeslaMate"
          },
          "editorMode": "code",
          "format": "table",
          "rawQuery": true,
          "rawSql": "WITH data AS (\n  SELECT\n    drives.*,\n    date_trunc('$period', timezone('UTC', start_date), '$__timezone') as date\n  FROM drives)\nSELECT\n  EXTRACT(EPOCH FROM date)*1000 AS date_from,\n  EXTRACT(EPOCH FROM date + interval '1 $period')*1000 AS date_to,\n  CASE '$period'\n    WHEN 'month' THEN to_char(timezone('$__timezone', date), 'YYYY Month')\n    WHEN 'year' THEN to_char(timezone('$__timezone', date), 'YYYY')\n    WHEN 'week' THEN 'week ' || to_char(timezone('$__timezone', date), 'WW') || ' starting ' || to_char(timezone('$__timezone', date), 'YYYY-MM-DD')\n    ELSE to_char(timezone('$__timezone', date), 'YYYY-MM-DD')\n  END AS display,\n  date,\n  sum(GREATEST(start_${preferred_range}_range_km - end_${preferred_range}_range_km, 0) * car.efficiency * 1000) / \n  convert_km(sum(distance)::numeric, '$length_unit') as consumption_net_$length_unit\nFROM data\nJOIN cars car ON car.id = car_id\nWHERE\n  car_id = $car_id AND\n  $__timeFilter(start_date)\nGROUP BY date",
          "refId": "C",
<<<<<<< HEAD
          "select": [
            [
              {
                "params": ["value"],
                "type": "column"
              }
            ]
          ],
=======
>>>>>>> c37638b3
          "sql": {
            "columns": [
              {
                "parameters": [],
                "type": "function"
              }
            ],
            "groupBy": [
              {
                "property": {
                  "type": "string"
                },
                "type": "groupBy"
              }
            ],
            "limit": 50
          }
        },
        {
          "datasource": {
            "type": "grafana-postgresql-datasource",
            "uid": "TeslaMate"
          },
          "editorMode": "code",
          "format": "table",
          "rawQuery": true,
          "rawSql": "with drives_start_event as (\n\n    select\n        'drive_start' as event, start_date as date, start_${preferred_range}_range_km as range, start_km as odometer, car_id\n    from drives\n    where car_id = $car_id and $__timeFilter(start_date) and 0 = $high_precision\n\n),\n\ndrives_end_event as (\n\n    select\n        'drive_end' as event, end_date as date, end_${preferred_range}_range_km as range, end_km as odometer, car_id\n    from drives\n    where car_id = $car_id and $__timeFilter(end_date) and 0 = $high_precision\n\n),\n\ncharging_processes_start_event as (\n\n    select\n        'charging_process_start' as event, start_date as date, start_${preferred_range}_range_km as range, p.odometer, cp.car_id\n    from charging_processes cp\n        inner join positions p on cp.position_id = p.id\n    where cp.car_id = $car_id and $__timeFilter(start_date) and 0 = $high_precision\n\n),\n\ncharging_processes_end_event as (\n\n    select\n        'charging_process_end' as event, end_date as date, end_${preferred_range}_range_km as range, p.odometer, cp.car_id\n    from charging_processes cp\n        inner join positions p on cp.position_id = p.id\n    where cp.car_id = $car_id and $__timeFilter(end_date) and 0 = $high_precision\n\n),\n\npositions as (\n\n    select\n        case\n            when drive_id is not null and lead(drive_id) over w is not null then 'drive_start'\n            else 'something'\n        end as event,\n        date, ${preferred_range}_battery_range_km as range, p.odometer, p.car_id\n    from positions p\n    where ideal_battery_range_km is not null and car_id = $car_id and $__timeFilter(date) and 1 = $high_precision\n    window w as (order by date)\n\n),\n\ncombined as (\n\n    select * from drives_start_event\n    union all\n    select * from drives_end_event\n    union all\n    select * from charging_processes_start_event\n    union all\n    select * from charging_processes_end_event\n    union all\n    select * from positions\n\n),\n\nfinal as (\n\n    select\n        car_id,\n        date_trunc('$period', timezone('UTC', date), '$__timezone') as date,\n        lead(odometer) over w - odometer as distance,\n        case when event != 'drive_start' then greatest(range - lead(range) over w, 0) else range - lead(range) over w end as range_loss\n    from combined\n    window w as (order by date asc)\n\n)\n\nselect\n    EXTRACT(EPOCH FROM date)*1000 AS date_from,\n    EXTRACT(EPOCH FROM date + interval '1 $period')*1000 AS date_to,\n    CASE '$period'\n        WHEN 'month' THEN to_char(timezone('$__timezone', date), 'YYYY Month')\n        WHEN 'year' THEN to_char(timezone('$__timezone', date), 'YYYY')\n        WHEN 'week' THEN 'week ' || to_char(timezone('$__timezone', date), 'WW') || ' starting ' || to_char(timezone('$__timezone', date), 'YYYY-MM-DD')\n        ELSE to_char(timezone('$__timezone', date), 'YYYY-MM-DD')\n    END AS display,\n    date,\n    (sum(range_loss) * c.efficiency * 1000) / nullif(convert_km(sum(distance)::numeric, '$length_unit'), 0) as consumption_gross_$length_unit\nfrom final\n    inner join cars c on car_id = c.id\ngroup by 1, 2, 3, 4, c.efficiency",
          "refId": "D",
          "sql": {
            "columns": [
              {
                "parameters": [],
                "type": "function"
              }
            ],
            "groupBy": [
              {
                "property": {
                  "type": "string"
                },
                "type": "groupBy"
              }
            ],
            "limit": 50
          }
        }
      ],
      "title": "每 ${period}",
      "transformations": [
        {
          "id": "merge",
          "options": {}
        },
        {
          "id": "seriesToColumns",
          "options": {
            "byField": "date"
          }
        },
        {
          "id": "sortBy",
          "options": {
            "fields": {},
            "sort": [
              {
                "desc": true,
                "field": "date"
              }
            ]
          }
        },
        {
          "id": "calculateField",
          "options": {
            "alias": "avg_cost_kwh",
            "binary": {
              "left": "cost_charges",
              "operator": "/",
              "reducer": "sum",
              "right": "sum_energy_used_kwh"
            },
            "mode": "binary",
            "reduce": {
              "reducer": "sum"
            }
          }
        },
        {
          "id": "calculateField",
          "options": {
            "alias": "avg_cost_km_temp",
            "binary": {
              "left": "cost_charges",
              "operator": "/",
              "reducer": "sum",
              "right": "sum_distance_km"
            },
            "mode": "binary",
            "reduce": {
              "reducer": "sum"
            }
          }
        },
        {
          "id": "calculateField",
          "options": {
            "alias": "avg_cost_mi_temp",
            "binary": {
              "left": "cost_charges",
              "operator": "/",
              "reducer": "sum",
              "right": "sum_distance_mi"
            },
            "mode": "binary",
            "reduce": {
              "reducer": "sum"
            }
          }
        },
        {
          "id": "calculateField",
          "options": {
            "alias": "avg_cost_km",
            "binary": {
              "left": "avg_cost_km_temp",
              "operator": "*",
              "right": "100"
            },
            "mode": "binary",
            "reduce": {
              "reducer": "sum"
            }
          }
        },
        {
          "id": "calculateField",
          "options": {
            "alias": "avg_cost_mi",
            "binary": {
              "left": "avg_cost_mi_temp",
              "operator": "*",
              "right": "100"
            },
            "mode": "binary",
            "reduce": {
              "reducer": "sum"
            }
          }
        },
        {
          "id": "calculateField",
          "options": {
            "alias": "overhead_pct_km_temp",
            "binary": {
              "left": "consumption_net_km",
              "operator": "/",
              "right": "consumption_gross_km"
            },
            "mode": "binary",
            "reduce": {
              "reducer": "sum"
            }
          }
        },
        {
          "id": "calculateField",
          "options": {
            "alias": "overhead_pct_km",
            "binary": {
              "left": "1",
              "operator": "-",
              "right": "overhead_pct_km_temp"
            },
            "mode": "binary",
            "reduce": {
              "reducer": "sum"
            }
          }
        },
        {
          "id": "calculateField",
          "options": {
            "alias": "overhead_pct_mi_temp",
            "binary": {
              "left": "consumption_net_mi",
              "operator": "/",
              "right": "consumption_gross_mi"
            },
            "mode": "binary",
            "reduce": {
              "reducer": "sum"
            }
          }
        },
        {
          "id": "calculateField",
          "options": {
            "alias": "overhead_pct_mi",
            "binary": {
              "left": "1",
              "operator": "-",
              "right": "overhead_pct_mi_temp"
            },
            "mode": "binary",
            "reduce": {
              "reducer": "sum"
            }
          }
        },
        {
          "id": "organize",
          "options": {
            "excludeByName": {
              "avg_cost_km_temp": true,
              "avg_cost_mi_temp": true,
              "date": true,
              "overhead_pct_km_temp": true,
              "overhead_pct_mi_temp": true
            },
            "includeByName": {},
            "indexByName": {
              "avg_cost_km": 12,
              "avg_cost_kwh": 11,
              "avg_cost_mi": 12,
              "avg_energy_charged_kwh": 8,
              "avg_outside_temp_c": 4,
              "avg_outside_temp_f": 4,
              "cnt": 5,
              "cnt_charges": 10,
              "consumption_gross_km": 14,
              "consumption_gross_mi": 14,
              "consumption_net_km": 13,
              "consumption_net_mi": 13,
              "cost_charges": 9,
              "date": 1,
              "date_from": 15,
              "date_to": 16,
              "display": 0,
              "efficiency": 6,
              "overhead_pct_km": 17,
              "overhead_pct_mi": 17,
              "sum_distance_km": 3,
              "sum_distance_mi": 3,
              "sum_duration_h": 2,
              "sum_energy_used_kwh": 7
            },
            "renameByName": {
              "avg_cost_km": "Ø 费用 / 100 km",
              "avg_cost_kwh": "Ø 费用 / kWh",
              "avg_cost_mi": "Ø 费用 / 100 mi",
              "avg_energy_charged_kwh": "Ø 总电耗 / 充电次数",
              "avg_outside_temp_c": "",
              "avg_outside_temp_f": "",
              "cnt": "# 行程次数",
              "cnt_charges": "# 充电次数",
              "consumption_gross_km": "",
              "consumption_gross_mi": "",
              "consumption_net_km": "",
              "consumption_net_mi": "",
              "cost_charges": "费用",
              "date": "",
              "date_from": "",
              "date_to": "",
              "display": "周期",
              "efficiency": "效率",
              "overhead_pct_km": "能耗 OH",
              "overhead_pct_mi": "能耗 OH",
              "sum_distance_km": "",
              "sum_distance_mi": "",
              "sum_duration_h": "驾驶时长",
              "sum_energy_used_kwh": "电耗"
            }
          }
        }
      ],
      "type": "table"
    }
  ],
  "preload": false,
  "refresh": "",
  "schemaVersion": 41,
  "tags": ["tesla"],
  "templating": {
    "list": [
      {
        "current": {},
        "datasource": {
          "type": "grafana-postgresql-datasource",
          "uid": "TeslaMate"
        },
        "definition": "SELECT\n    id as __value,\n    CASE WHEN COUNT(id) OVER (PARTITION BY name) > 1 AND name IS NOT NULL THEN CONCAT(name, ' - ', RIGHT(vin, 6)) ELSE COALESCE(name, CONCAT('VIN ', vin)) end as __text \nFROM cars\nORDER BY display_priority ASC, name ASC, vin ASC;",
        "hide": 2,
        "includeAll": true,
        "label": "Car",
        "name": "car_id",
        "options": [],
        "query": "SELECT\n    id as __value,\n    CASE WHEN COUNT(id) OVER (PARTITION BY name) > 1 AND name IS NOT NULL THEN CONCAT(name, ' - ', RIGHT(vin, 6)) ELSE COALESCE(name, CONCAT('VIN ', vin)) end as __text \nFROM cars\nORDER BY display_priority ASC, name ASC, vin ASC;",
        "refresh": 1,
        "regex": "",
        "type": "query"
      },
      {
        "current": {},
        "datasource": {
          "type": "grafana-postgresql-datasource",
          "uid": "TeslaMate"
        },
        "definition": "select unit_of_length from settings limit 1;",
        "hide": 2,
        "includeAll": false,
        "label": "length unit",
        "name": "length_unit",
        "options": [],
        "query": "select unit_of_length from settings limit 1;",
        "refresh": 1,
        "regex": "",
        "type": "query"
      },
      {
        "current": {},
        "datasource": {
          "type": "grafana-postgresql-datasource",
          "uid": "TeslaMate"
        },
        "definition": "select unit_of_temperature from settings limit 1;",
        "hide": 2,
        "includeAll": false,
        "label": "temperature unit",
        "name": "temp_unit",
        "options": [],
        "query": "select unit_of_temperature from settings limit 1;",
        "refresh": 1,
        "regex": "",
        "type": "query"
      },
      {
        "current": {
          "text": "month",
          "value": "month"
        },
        "includeAll": false,
        "label": "周期",
        "name": "period",
        "options": [
          {
            "selected": false,
            "text": "day",
            "value": "day"
          },
          {
            "selected": false,
            "text": "week",
            "value": "week"
          },
          {
            "selected": true,
            "text": "month",
            "value": "month"
          },
          {
            "selected": false,
            "text": "year",
            "value": "year"
          }
        ],
        "query": "day,week,month,year",
        "type": "custom"
      },
      {
        "current": {},
        "datasource": {
          "type": "grafana-postgresql-datasource",
          "uid": "TeslaMate"
        },
        "definition": "select preferred_range from settings limit 1;",
        "hide": 2,
        "includeAll": false,
        "name": "preferred_range",
        "options": [],
        "query": "select preferred_range from settings limit 1;",
        "refresh": 1,
        "regex": "",
        "type": "query"
      },
      {
        "current": {},
        "datasource": {
          "type": "grafana-postgresql-datasource",
          "uid": "TeslaMate"
        },
        "definition": "select base_url from settings limit 1;",
        "hide": 2,
        "includeAll": false,
        "name": "base_url",
        "options": [],
        "query": "select base_url from settings limit 1;",
        "refresh": 1,
        "regex": "",
        "type": "query"
      },
      {
        "current": {
          "text": "no",
          "value": "0"
        },
        "description": "当启用时，\"Ø消耗量（总）\"将通过位置数据而非充电过程和行驶数据进行计算.\n\n虽然此方法更为准确（尤其是在较短时间内），但在硬件性能较低的情况下，计算速度会较慢！",
        "includeAll": false,
        "label": "高精度",
        "name": "high_precision",
        "options": [
          {
            "selected": true,
            "text": "no",
            "value": "0"
          },
          {
            "selected": false,
            "text": "yes",
            "value": "1"
          }
        ],
        "query": "no : 0, yes : 1",
        "type": "custom"
      }
    ]
  },
  "time": {
    "from": "now-10y",
    "to": "now"
  },
  "timepicker": {},
  "timezone": "",
  "title": "数据汇总",
  "uid": "1EZnXszMk",
  "version": 1
}<|MERGE_RESOLUTION|>--- conflicted
+++ resolved
@@ -645,17 +645,6 @@
           "rawQuery": true,
           "rawSql": "WITH data AS (\nSELECT\n  duration_min > 1 AND\n  distance > 1 AND\n  ( \n    start_position.usable_battery_level IS NULL OR\n    (end_position.battery_level - end_position.usable_battery_level) = 0 \n  ) AS is_sufficiently_precise,\n  NULLIF(GREATEST(start_${preferred_range}_range_km - end_${preferred_range}_range_km, 0), 0) AS range_diff,\n  date_trunc('$period', timezone('UTC', start_date), '$__timezone') as date,\n  drives.*\nFROM drives\n  LEFT JOIN positions start_position ON start_position_id = start_position.id\n  LEFT JOIN positions end_position ON end_position_id = end_position.id)\nSELECT\n  EXTRACT(EPOCH FROM date)*1000 AS date_from,\n  EXTRACT(EPOCH FROM date + interval '1 $period')*1000 AS date_to,\n  CASE '$period'\n    WHEN 'month' THEN to_char(timezone('$__timezone', date), 'YYYY Month')\n    WHEN 'year' THEN to_char(timezone('$__timezone', date), 'YYYY')\n    WHEN 'week' THEN 'week ' || to_char(timezone('$__timezone', date), 'WW') || ' starting ' || to_char(timezone('$__timezone', date), 'YYYY-MM-DD')\n    ELSE to_char(timezone('$__timezone', date), 'YYYY-MM-DD')\n  END AS display,\n  date,\n  sum(duration_min)*60 AS sum_duration_h, \n  convert_km(max(end_km)::integer - min(start_km)::integer, '$length_unit') AS sum_distance_$length_unit,\n  convert_celsius(avg(outside_temp_avg), '$temp_unit') AS avg_outside_temp_$temp_unit,\n  count(*) AS cnt,\n  sum(distance)/sum(range_diff) AS efficiency\nFROM data WHERE\n  car_id = $car_id AND\n  $__timeFilter(start_date)\nGROUP BY date",
           "refId": "A",
-<<<<<<< HEAD
-          "select": [
-            [
-              {
-                "params": ["start_km"],
-                "type": "column"
-              }
-            ]
-          ],
-=======
->>>>>>> c37638b3
           "sql": {
             "columns": [
               {
@@ -684,17 +673,6 @@
           "rawQuery": true,
           "rawSql": "WITH data AS (\n  SELECT\n    charging_processes.*,\n  \tdate_trunc('$period', timezone('UTC', start_date), '$__timezone') as date\n    FROM charging_processes)\nSELECT\n  EXTRACT(EPOCH FROM date)*1000 AS date_from,\n  EXTRACT(EPOCH FROM date + interval '1 $period')*1000 AS date_to,\n  CASE '$period'\n    WHEN 'month' THEN to_char(timezone('$__timezone', date), 'YYYY Month')\n    WHEN 'year' THEN to_char(timezone('$__timezone', date), 'YYYY')\n    WHEN 'week' THEN 'week ' || to_char(timezone('$__timezone', date), 'WW') || ' starting ' || to_char(timezone('$__timezone', date), 'YYYY-MM-DD')\n    ELSE to_char(timezone('$__timezone', date), 'YYYY-MM-DD')\n  END AS display,\n  date,\n  sum(greatest(charge_energy_added,charge_energy_used)) AS sum_energy_used_kwh,\n  sum(greatest(charge_energy_added,charge_energy_used)) / count(*) AS avg_energy_charged_kwh,\n  sum(cost) AS cost_charges,\n  count(*) AS cnt_charges\nFROM data WHERE\n  car_id = $car_id AND\n  $__timeFilter(start_date) AND\n  (charge_energy_added IS NULL OR charge_energy_added > 0.1)\nGROUP BY date",
           "refId": "B",
-<<<<<<< HEAD
-          "select": [
-            [
-              {
-                "params": ["value"],
-                "type": "column"
-              }
-            ]
-          ],
-=======
->>>>>>> c37638b3
           "sql": {
             "columns": [
               {
@@ -723,17 +701,6 @@
           "rawQuery": true,
           "rawSql": "WITH data AS (\n  SELECT\n    drives.*,\n    date_trunc('$period', timezone('UTC', start_date), '$__timezone') as date\n  FROM drives)\nSELECT\n  EXTRACT(EPOCH FROM date)*1000 AS date_from,\n  EXTRACT(EPOCH FROM date + interval '1 $period')*1000 AS date_to,\n  CASE '$period'\n    WHEN 'month' THEN to_char(timezone('$__timezone', date), 'YYYY Month')\n    WHEN 'year' THEN to_char(timezone('$__timezone', date), 'YYYY')\n    WHEN 'week' THEN 'week ' || to_char(timezone('$__timezone', date), 'WW') || ' starting ' || to_char(timezone('$__timezone', date), 'YYYY-MM-DD')\n    ELSE to_char(timezone('$__timezone', date), 'YYYY-MM-DD')\n  END AS display,\n  date,\n  sum(GREATEST(start_${preferred_range}_range_km - end_${preferred_range}_range_km, 0) * car.efficiency * 1000) / \n  convert_km(sum(distance)::numeric, '$length_unit') as consumption_net_$length_unit\nFROM data\nJOIN cars car ON car.id = car_id\nWHERE\n  car_id = $car_id AND\n  $__timeFilter(start_date)\nGROUP BY date",
           "refId": "C",
-<<<<<<< HEAD
-          "select": [
-            [
-              {
-                "params": ["value"],
-                "type": "column"
-              }
-            ]
-          ],
-=======
->>>>>>> c37638b3
           "sql": {
             "columns": [
               {
