{
  "annotations": {
    "list": [
      {
        "builtIn": 1,
        "datasource": {
          "type": "grafana",
          "uid": "-- Grafana --"
        },
        "enable": true,
        "hide": true,
        "iconColor": "rgba(0, 211, 255, 1)",
        "name": "Annotations & Alerts",
        "type": "dashboard"
      }
    ]
  },
  "editable": true,
  "fiscalYearStartMonth": 0,
  "graphTooltip": 0,
  "links": [
    {
      "icon": "dashboard",
      "tags": [],
      "title": "TeslaMate",
      "type": "link",
      "url": "${base_url:raw}"
    },
    {
      "asDropdown": true,
      "icon": "external link",
      "tags": ["tesla"],
      "title": "Dashboards",
      "type": "dashboards"
    }
  ],
  "panels": [
    {
      "collapsed": false,
      "gridPos": {
        "h": 1,
        "w": 24,
        "x": 0,
        "y": 0
      },
      "id": 4,
      "panels": [],
      "repeat": "car_id",
      "title": "$car_id",
      "type": "row"
    },
    {
      "datasource": {
        "type": "grafana-postgresql-datasource",
        "uid": "TeslaMate"
      },
      "description": "",
      "fieldConfig": {
        "defaults": {
          "custom": {
            "align": "auto",
            "cellOptions": {
              "type": "auto"
            },
            "filterable": false,
            "inspect": false
          },
          "mappings": [],
          "noValue": "--",
          "thresholds": {
            "mode": "absolute",
            "steps": [
              {
                "color": "red"
              }
            ]
          }
        },
        "overrides": [
          {
            "matcher": {
              "id": "byName",
              "options": "驾驶时长"
            },
            "properties": [
              {
                "id": "unit",
                "value": "dtdurations"
              },
              {
                "id": "decimals",
                "value": 1
              },
              {
                "id": "custom.minWidth",
                "value": 170
              }
            ]
          },
          {
            "matcher": {
              "id": "byName",
              "options": "周期"
            },
            "properties": [
              {
                "id": "links",
                "value": [
                  {
                    "targetBlank": true,
                    "title": "Trip",
                    "url": "/d/FkUpJpQZk/trip?from=${__data.fields.date_from}&to=${__data.fields.date_to}&var-car_id=$car_id"
                  }
                ]
              },
              {
                "id": "custom.minWidth",
                "value": 195
              }
            ]
          },
          {
            "matcher": {
              "id": "byName",
              "options": "效率"
            },
            "properties": [
              {
                "id": "unit",
                "value": "percentunit"
              },
              {
                "id": "thresholds",
                "value": {
                  "mode": "absolute",
                  "steps": [
                    {
                      "color": "super-light-orange"
                    },
                    {
                      "color": "light-orange",
                      "value": 0.65
                    },
                    {
                      "color": "light-green",
                      "value": 0.99
                    }
                  ]
                }
              },
              {
                "id": "max",
                "value": 1.15
              },
              {
                "id": "min",
                "value": 0
              },
              {
                "id": "custom.cellOptions",
                "value": {
                  "mode": "lcd",
                  "type": "gauge"
                }
              },
              {
                "id": "decimals"
              }
            ]
          },
          {
            "matcher": {
              "id": "byName",
              "options": "电耗"
            },
            "properties": [
              {
                "id": "decimals",
                "value": 1
              },
              {
                "id": "links",
                "value": [
                  {
                    "targetBlank": true,
                    "title": "Charging stats",
                    "url": "/d/-pkIkhmRz/charging-stats?from=${__data.fields.date_from}&to=${__data.fields.date_to}&var-car_id=$car_id"
                  }
                ]
              },
              {
                "id": "unit",
                "value": "kwatth"
              },
              {
                "id": "custom.minWidth",
                "value": 120
              }
            ]
          },
          {
            "matcher": {
              "id": "byName",
              "options": "Ø 总电耗 / 充电次数"
            },
            "properties": [
              {
                "id": "unit",
                "value": "kwatth"
              },
              {
                "id": "decimals",
                "value": 1
              },
              {
                "id": "custom.minWidth",
                "value": 190
              }
            ]
          },
          {
            "matcher": {
              "id": "byName",
              "options": "费用"
            },
            "properties": [
              {
                "id": "decimals",
                "value": 2
              },
              {
                "id": "custom.minWidth",
                "value": 75
              }
            ]
          },
          {
            "matcher": {
              "id": "byName",
              "options": "# 充电次数"
            },
            "properties": [
              {
                "id": "links",
                "value": [
                  {
                    "targetBlank": true,
                    "title": "Charges",
                    "url": "/d/TSmNYvRRk/charges?from=${__data.fields.date_from}&to=${__data.fields.date_to}&var-car_id=$car_id"
                  }
                ]
              },
              {
                "id": "custom.minWidth",
                "value": 110
              }
            ]
          },
          {
            "matcher": {
              "id": "byName",
              "options": "# 行程次数"
            },
            "properties": [
              {
                "id": "links",
                "value": [
                  {
                    "targetBlank": true,
                    "title": "Drives",
                    "url": "/d/Y8upc6ZRk/drives?from=${__data.fields.date_from}&to=${__data.fields.date_to}&var-car_id=$car_id"
                  }
                ]
              },
              {
                "id": "custom.minWidth",
                "value": 95
              }
            ]
          },
          {
            "matcher": {
              "id": "byRegexp",
              "options": "/sum_distance_km/"
            },
            "properties": [
              {
                "id": "unit",
                "value": "km"
              },
              {
                "id": "displayName",
                "value": "里程"
              },
              {
                "id": "custom.minWidth",
                "value": 100
              }
            ]
          },
          {
            "matcher": {
              "id": "byRegexp",
              "options": "/avg_outside_temp_c/"
            },
            "properties": [
              {
                "id": "unit",
                "value": "celsius"
              },
              {
                "id": "displayName",
                "value": "Ø 温度"
              },
              {
                "id": "thresholds",
                "value": {
                  "mode": "absolute",
                  "steps": [
                    {
                      "color": "super-light-blue"
                    },
                    {
                      "color": "super-light-green",
                      "value": 10
                    },
                    {
                      "color": "super-light-red",
                      "value": 20
                    }
                  ]
                }
              },
              {
                "id": "custom.cellOptions",
                "value": {
                  "type": "color-text"
                }
              },
              {
                "id": "custom.minWidth",
                "value": 80
              }
            ]
          },
          {
            "matcher": {
              "id": "byRegexp",
              "options": "/sum_distance_mi/"
            },
            "properties": [
              {
                "id": "displayName",
                "value": "里程"
              },
              {
                "id": "unit",
                "value": "mi"
              },
              {
                "id": "custom.minWidth",
                "value": 100
              }
            ]
          },
          {
            "matcher": {
              "id": "byRegexp",
              "options": "/consumption_net_mi/"
            },
            "properties": [
              {
                "id": "unit",
                "value": "Wh/mi"
              },
              {
                "id": "custom.width",
                "value": 170
              },
              {
                "id": "displayName",
                "value": "Ø 能耗 (净值)"
              }
            ]
          },
          {
            "matcher": {
              "id": "byRegexp",
              "options": "/consumption_gross_mi/"
            },
            "properties": [
              {
                "id": "displayName",
                "value": "Ø 能耗 (总)"
              },
              {
                "id": "unit",
                "value": "Wh/mi"
              },
              {
                "id": "custom.width",
                "value": 190
              }
            ]
          },
          {
            "matcher": {
              "id": "byRegexp",
              "options": "/consumption_net_km/"
            },
            "properties": [
              {
                "id": "displayName",
                "value": "Ø 能耗 (净值)"
              },
              {
                "id": "unit",
                "value": "Wh/km"
              },
              {
                "id": "custom.width",
                "value": 170
              }
            ]
          },
          {
            "matcher": {
              "id": "byRegexp",
              "options": "/consumption_gross_km/"
            },
            "properties": [
              {
                "id": "displayName",
                "value": "Ø 能耗 (总)"
              },
              {
                "id": "unit",
                "value": "Wh/km"
              },
              {
                "id": "custom.width",
                "value": 190
              }
            ]
          },
          {
            "matcher": {
              "id": "byRegexp",
              "options": "/avg_outside_temp_f/"
            },
            "properties": [
              {
                "id": "displayName",
                "value": "Ø 温度"
              },
              {
                "id": "unit",
                "value": "fahrenheit"
              },
              {
                "id": "custom.cellOptions",
                "value": {
                  "type": "color-text"
                }
              },
              {
                "id": "thresholds",
                "value": {
                  "mode": "absolute",
                  "steps": [
                    {
                      "color": "super-light-blue"
                    },
                    {
                      "color": "super-light-green",
                      "value": 50
                    },
                    {
                      "color": "super-light-red",
                      "value": 68
                    }
                  ]
                }
              },
              {
                "id": "custom.minWidth",
                "value": 80
              }
            ]
          },
          {
            "matcher": {
              "id": "byName",
              "options": "date_from"
            },
            "properties": [
              {
                "id": "custom.hidden",
                "value": true
              }
            ]
          },
          {
            "matcher": {
              "id": "byName",
              "options": "date_to"
            },
            "properties": [
              {
                "id": "custom.hidden",
                "value": true
              }
            ]
          },
          {
            "matcher": {
              "id": "byName",
              "options": "Ø 费用 / kWh"
            },
            "properties": [
              {
                "id": "decimals",
                "value": 2
              },
              {
                "id": "mappings",
                "value": [
                  {
                    "options": {
                      "NaN": {
                        "index": 0,
                        "text": "--"
                      }
                    },
                    "type": "value"
                  }
                ]
              },
              {
                "id": "custom.minWidth",
                "value": 115
              }
            ]
          },
          {
            "matcher": {
              "id": "byName",
              "options": "Ø 费用 / 100 km"
            },
            "properties": [
              {
                "id": "decimals",
                "value": 2
              },
              {
                "id": "custom.minWidth",
                "value": 135
              },
              {
                "id": "mappings",
                "value": [
                  {
                    "options": {
                      "NaN": {
                        "index": 0,
                        "text": "--"
                      }
                    },
                    "type": "value"
                  }
                ]
              }
            ]
          },
          {
            "matcher": {
              "id": "byName",
              "options": "能耗 OH"
            },
            "properties": [
              {
                "id": "custom.minWidth",
                "value": 140
              },
              {
                "id": "unit",
                "value": "percentunit"
              },
              {
                "id": "decimals",
                "value": 0
              },
              {
                "id": "mappings",
                "value": [
                  {
                    "options": {
                      "NaN": {
                        "index": 0,
                        "text": "--"
                      }
                    },
                    "type": "value"
                  }
                ]
              }
            ]
          }
        ]
      },
      "gridPos": {
        "h": 18,
        "w": 24,
        "x": 0,
        "y": 1
      },
      "id": 2,
      "maxPerRow": 2,
      "options": {
        "cellHeight": "sm",
        "footer": {
          "countRows": false,
          "fields": "",
          "reducer": ["sum"],
          "show": false
        },
        "frameIndex": 1,
        "showHeader": true,
        "sortBy": [
          {
            "desc": true,
            "displayName": "Starting at"
          }
        ]
      },
      "pluginVersion": "12.0.2",
      "targets": [
        {
          "datasource": {
            "type": "grafana-postgresql-datasource",
            "uid": "TeslaMate"
          },
          "editorMode": "code",
          "format": "table",
          "rawQuery": true,
          "rawSql": "WITH data AS (\nSELECT\n  duration_min > 1 AND\n  distance > 1 AND\n  ( \n    start_position.usable_battery_level IS NULL OR\n    (end_position.battery_level - end_position.usable_battery_level) = 0 \n  ) AS is_sufficiently_precise,\n  start_${preferred_range}_range_km - end_${preferred_range}_range_km AS range_diff,\n  date_trunc('$period', timezone('UTC', start_date), '$__timezone') as date,\n  drives.*\nFROM drives\n  LEFT JOIN positions start_position ON start_position_id = start_position.id\n  LEFT JOIN positions end_position ON end_position_id = end_position.id)\nSELECT\n  EXTRACT(EPOCH FROM date)*1000 AS date_from,\n  EXTRACT(EPOCH FROM date + interval '1 $period')*1000 AS date_to,\n  CASE '$period'\n    WHEN 'month' THEN to_char(timezone('$__timezone', date), 'YYYY Month')\n    WHEN 'year' THEN to_char(timezone('$__timezone', date), 'YYYY')\n    WHEN 'week' THEN 'week ' || to_char(timezone('$__timezone', date), 'WW') || ' starting ' || to_char(timezone('$__timezone', date), 'YYYY-MM-DD')\n    ELSE to_char(timezone('$__timezone', date), 'YYYY-MM-DD')\n  END AS display,\n  date,\n  sum(duration_min)*60 AS sum_duration_h, \n  convert_km(max(end_km)::integer - min(start_km)::integer, '$length_unit') AS sum_distance_$length_unit,\n  convert_celsius(avg(outside_temp_avg), '$temp_unit') AS avg_outside_temp_$temp_unit,\n  count(*) AS cnt,\n  case when sum(range_diff) > 0 then sum(distance)/sum(range_diff) else null end AS efficiency\nFROM data WHERE\n  car_id = $car_id AND\n  $__timeFilter(start_date)\nGROUP BY date",
          "refId": "A",
<<<<<<< HEAD
          "select": [
            [
              {
                "params": ["start_km"],
                "type": "column"
              }
            ]
          ],
=======
>>>>>>> 92b504bf
          "sql": {
            "columns": [
              {
                "parameters": [],
                "type": "function"
              }
            ],
            "groupBy": [
              {
                "property": {
                  "type": "string"
                },
                "type": "groupBy"
              }
            ],
            "limit": 50
          }
        },
        {
          "datasource": {
            "type": "grafana-postgresql-datasource",
            "uid": "TeslaMate"
          },
          "editorMode": "code",
          "format": "table",
          "rawQuery": true,
          "rawSql": "WITH data AS (\n  SELECT\n    charging_processes.*,\n  \tdate_trunc('$period', timezone('UTC', start_date), '$__timezone') as date\n    FROM charging_processes)\nSELECT\n  EXTRACT(EPOCH FROM date)*1000 AS date_from,\n  EXTRACT(EPOCH FROM date + interval '1 $period')*1000 AS date_to,\n  CASE '$period'\n    WHEN 'month' THEN to_char(timezone('$__timezone', date), 'YYYY Month')\n    WHEN 'year' THEN to_char(timezone('$__timezone', date), 'YYYY')\n    WHEN 'week' THEN 'week ' || to_char(timezone('$__timezone', date), 'WW') || ' starting ' || to_char(timezone('$__timezone', date), 'YYYY-MM-DD')\n    ELSE to_char(timezone('$__timezone', date), 'YYYY-MM-DD')\n  END AS display,\n  date,\n  sum(greatest(charge_energy_added,charge_energy_used)) AS sum_energy_used_kwh,\n  sum(charge_energy_added) as sum_energy_added_kwh,\n  sum(greatest(charge_energy_added,charge_energy_used)) / count(*) AS avg_energy_charged_kwh,\n  sum(cost) AS cost_charges,\n  count(*) AS cnt_charges\nFROM data WHERE\n  car_id = $car_id AND\n  $__timeFilter(start_date) AND\n  (charge_energy_added IS NULL OR charge_energy_added > 0.1)\nGROUP BY date",
          "refId": "B",
<<<<<<< HEAD
          "select": [
            [
              {
                "params": ["value"],
                "type": "column"
              }
            ]
          ],
=======
>>>>>>> 92b504bf
          "sql": {
            "columns": [
              {
                "parameters": [],
                "type": "function"
              }
            ],
            "groupBy": [
              {
                "property": {
                  "type": "string"
                },
                "type": "groupBy"
              }
            ],
            "limit": 50
          }
        },
        {
          "datasource": {
            "type": "grafana-postgresql-datasource",
            "uid": "TeslaMate"
          },
          "editorMode": "code",
          "format": "table",
          "rawQuery": true,
          "rawSql": "WITH data AS (\n  SELECT\n    drives.*,\n    date_trunc('$period', timezone('UTC', start_date), '$__timezone') as date\n  FROM drives)\nSELECT\n  EXTRACT(EPOCH FROM date)*1000 AS date_from,\n  EXTRACT(EPOCH FROM date + interval '1 $period')*1000 AS date_to,\n  CASE '$period'\n    WHEN 'month' THEN to_char(timezone('$__timezone', date), 'YYYY Month')\n    WHEN 'year' THEN to_char(timezone('$__timezone', date), 'YYYY')\n    WHEN 'week' THEN 'week ' || to_char(timezone('$__timezone', date), 'WW') || ' starting ' || to_char(timezone('$__timezone', date), 'YYYY-MM-DD')\n    ELSE to_char(timezone('$__timezone', date), 'YYYY-MM-DD')\n  END AS display,\n  date,\n  sum((start_${preferred_range}_range_km - end_${preferred_range}_range_km) * car.efficiency * 1000) / \n  convert_km(sum(distance)::numeric, '$length_unit') as consumption_net_$length_unit\nFROM data\nJOIN cars car ON car.id = car_id\nWHERE\n  car_id = $car_id AND\n  $__timeFilter(start_date)\nGROUP BY date",
          "refId": "C",
<<<<<<< HEAD
          "select": [
            [
              {
                "params": ["value"],
                "type": "column"
              }
            ]
          ],
=======
>>>>>>> 92b504bf
          "sql": {
            "columns": [
              {
                "parameters": [],
                "type": "function"
              }
            ],
            "groupBy": [
              {
                "property": {
                  "type": "string"
                },
                "type": "groupBy"
              }
            ],
            "limit": 50
          }
        },
        {
          "datasource": {
            "type": "grafana-postgresql-datasource",
            "uid": "TeslaMate"
          },
          "editorMode": "code",
          "format": "table",
          "rawQuery": true,
          "rawSql": "-- Query shared between Charging Stats, Statistics & Trip Dashboards (with minor changes) - ensure to modify in all places when necessary\n\nwith drives_start_event as (\n\n    select\n        'drive_start' as event, start_date as date, start_${preferred_range}_range_km as range, start_km as odometer, car_id\n    from drives\n    where car_id = $car_id and $__timeFilter(start_date) and 0 = $high_precision\n\n),\n\ndrives_end_event as (\n\n    select\n        'drive_end' as event, end_date as date, end_${preferred_range}_range_km as range, end_km as odometer, car_id\n    from drives\n    where car_id = $car_id and $__timeFilter(start_date) and 0 = $high_precision\n\n),\n\ncharging_processes_start_event as (\n\n    select\n        'charging_process_start' as event, start_date as date, start_${preferred_range}_range_km as range, p.odometer, cp.car_id\n    from charging_processes cp\n        inner join positions p on cp.position_id = p.id\n    where cp.car_id = $car_id and $__timeFilter(start_date) and 0 = $high_precision\n\n),\n\ncharging_processes_end_event as (\n\n    select\n        'charging_process_end' as event, end_date as date, end_${preferred_range}_range_km as range, p.odometer, cp.car_id\n    from charging_processes cp\n        inner join positions p on cp.position_id = p.id\n    where cp.car_id = $car_id and $__timeFilter(start_date) and 0 = $high_precision\n\n),\n\npositions as (\n\n    select\n        case\n            when drive_id is not null and lead(drive_id) over w is not null then 'drive_start'\n            else 'something'\n        end as event,\n        date, ${preferred_range}_battery_range_km as range, p.odometer, p.car_id\n    from positions p\n    where ideal_battery_range_km is not null and car_id = $car_id and 1 = $high_precision\n    and (drive_id in (select id from drives where $__timeFilter(start_date)) or drive_id is null and $__timeFilter(date))\n    window w as (order by date)\n\n),\n\ncombined as (\n\n    select * from drives_start_event\n    union all\n    select * from drives_end_event\n    union all\n    select * from charging_processes_start_event\n    union all\n    select * from charging_processes_end_event\n    union all\n    select * from positions\n\n),\n\nfinal as (\n\n    select\n        car_id,\n        date_trunc('$period', timezone('UTC', date), '$__timezone') as date,\n        lead(odometer) over w - odometer as distance,\n        case when event != 'drive_start' then greatest(range - lead(range) over w, 0) else range - lead(range) over w end as range_loss\n    from combined\n    window w as (order by date asc)\n\n)\n\nselect\n    EXTRACT(EPOCH FROM date)*1000 AS date_from,\n    EXTRACT(EPOCH FROM date + interval '1 $period')*1000 AS date_to,\n    CASE '$period'\n        WHEN 'month' THEN to_char(timezone('$__timezone', date), 'YYYY Month')\n        WHEN 'year' THEN to_char(timezone('$__timezone', date), 'YYYY')\n        WHEN 'week' THEN 'week ' || to_char(timezone('$__timezone', date), 'WW') || ' starting ' || to_char(timezone('$__timezone', date), 'YYYY-MM-DD')\n        ELSE to_char(timezone('$__timezone', date), 'YYYY-MM-DD')\n    END AS display,\n    date,\n    (sum(range_loss) * c.efficiency * 1000) / nullif(convert_km(sum(distance)::numeric, '$length_unit'), 0) as consumption_gross_$length_unit\nfrom final\n    inner join cars c on car_id = c.id\ngroup by 1, 2, 3, 4, c.efficiency",
          "refId": "D",
          "sql": {
            "columns": [
              {
                "parameters": [],
                "type": "function"
              }
            ],
            "groupBy": [
              {
                "property": {
                  "type": "string"
                },
                "type": "groupBy"
              }
            ],
            "limit": 50
          }
        }
      ],
      "title": "每 ${period}",
      "transformations": [
        {
          "id": "merge",
          "options": {}
        },
        {
          "id": "seriesToColumns",
          "options": {
            "byField": "date"
          }
        },
        {
          "id": "sortBy",
          "options": {
            "fields": {},
            "sort": [
              {
                "desc": true,
                "field": "date"
              }
            ]
          }
        },
        {
          "id": "calculateField",
          "options": {
            "alias": "avg_cost_kwh",
            "binary": {
              "left": {
                "matcher": {
                  "id": "byName",
                  "options": "cost_charges"
                }
              },
              "operator": "/",
              "right": {
                "matcher": {
                  "id": "byName",
                  "options": "sum_energy_used_kwh"
                }
              }
            },
            "mode": "binary",
            "reduce": {
              "reducer": "sum"
            }
          }
        },
        {
          "id": "calculateField",
          "options": {
            "alias": "avg_cost_added_kwh",
            "binary": {
              "left": {
                "matcher": {
                  "id": "byName",
                  "options": "cost_charges"
                }
              },
              "operator": "/",
              "right": {
                "matcher": {
                  "id": "byName",
                  "options": "sum_energy_added_kwh"
                }
              }
            },
            "mode": "binary",
            "reduce": {
              "reducer": "sum"
            }
          }
        },
        {
          "id": "calculateField",
          "options": {
            "alias": "cost_per_1000km",
            "binary": {
              "left": {
                "matcher": {
                  "id": "byName",
                  "options": "consumption_gross_km"
                }
              },
              "operator": "*",
              "right": {
                "matcher": {
                  "id": "byName",
                  "options": "avg_cost_added_kwh"
                }
              }
            },
            "mode": "binary",
            "reduce": {
              "reducer": "sum"
            }
          }
        },
        {
          "id": "calculateField",
          "options": {
            "alias": "cost_per_1000mi",
            "binary": {
              "left": {
                "matcher": {
                  "id": "byName",
                  "options": "consumption_gross_mi"
                }
              },
              "operator": "*",
              "right": {
                "matcher": {
                  "id": "byName",
                  "options": "avg_cost_added_kwh"
                }
              }
            },
            "mode": "binary",
            "reduce": {
              "reducer": "sum"
            }
          }
        },
        {
          "id": "calculateField",
          "options": {
            "alias": "avg_cost_km",
            "binary": {
              "left": {
                "matcher": {
                  "id": "byName",
                  "options": "cost_per_1000km"
                }
              },
              "operator": "/",
              "right": {
                "fixed": "10"
              }
            },
            "mode": "binary",
            "reduce": {
              "reducer": "sum"
            }
          }
        },
        {
          "id": "calculateField",
          "options": {
            "alias": "avg_cost_mi",
            "binary": {
              "left": {
                "matcher": {
                  "id": "byName",
                  "options": "cost_per_1000mi"
                }
              },
              "operator": "/",
              "right": {
                "fixed": "10"
              }
            },
            "mode": "binary",
            "reduce": {
              "reducer": "sum"
            }
          }
        },
        {
          "id": "calculateField",
          "options": {
            "alias": "overhead_pct_km_temp",
            "binary": {
              "left": {
                "matcher": {
                  "id": "byName",
                  "options": "consumption_net_km"
                }
              },
              "operator": "/",
              "right": {
                "matcher": {
                  "id": "byName",
                  "options": "consumption_gross_km"
                }
              }
            },
            "mode": "binary",
            "reduce": {
              "reducer": "sum"
            }
          }
        },
        {
          "id": "calculateField",
          "options": {
            "alias": "overhead_pct_km",
            "binary": {
              "left": {
                "fixed": "1"
              },
              "operator": "-",
              "right": {
                "matcher": {
                  "id": "byName",
                  "options": "overhead_pct_km_temp"
                }
              }
            },
            "mode": "binary",
            "reduce": {
              "reducer": "sum"
            }
          }
        },
        {
          "id": "calculateField",
          "options": {
            "alias": "overhead_pct_mi_temp",
            "binary": {
              "left": {
                "matcher": {
                  "id": "byName",
                  "options": "consumption_net_mi"
                }
              },
              "operator": "/",
              "right": {
                "matcher": {
                  "id": "byName",
                  "options": "consumption_gross_mi"
                }
              }
            },
            "mode": "binary",
            "reduce": {
              "reducer": "sum"
            }
          }
        },
        {
          "id": "calculateField",
          "options": {
            "alias": "overhead_pct_mi",
            "binary": {
              "left": {
                "fixed": "1"
              },
              "operator": "-",
              "right": {
                "matcher": {
                  "id": "byName",
                  "options": "overhead_pct_mi_temp"
                }
              }
            },
            "mode": "binary",
            "reduce": {
              "reducer": "sum"
            }
          }
        },
        {
          "id": "organize",
          "options": {
            "excludeByName": {
              "avg_cost_added_kwh": true,
              "cost_per_1000km": true,
              "cost_per_1000mi": true,
              "date": true,
              "overhead_pct_km_temp": true,
              "overhead_pct_mi_temp": true,
              "sum_energy_added_kwh": true
            },
            "includeByName": {},
            "indexByName": {
              "avg_cost_km": 12,
              "avg_cost_kwh": 11,
              "avg_cost_mi": 12,
              "avg_energy_charged_kwh": 8,
              "avg_outside_temp_c": 4,
              "avg_outside_temp_f": 4,
              "cnt": 5,
              "cnt_charges": 10,
              "consumption_gross_km": 14,
              "consumption_gross_mi": 14,
              "consumption_net_km": 13,
              "consumption_net_mi": 13,
              "cost_charges": 9,
              "date": 1,
              "date_from": 15,
              "date_to": 16,
              "display": 0,
              "efficiency": 6,
              "overhead_pct_km": 17,
              "overhead_pct_mi": 17,
              "sum_distance_km": 3,
              "sum_distance_mi": 3,
              "sum_duration_h": 2,
              "sum_energy_used_kwh": 7
            },
            "renameByName": {
              "avg_cost_km": "Ø 费用 / 100 km",
              "avg_cost_kwh": "Ø 费用 / kWh",
              "avg_cost_mi": "Ø 费用 / 100 mi",
              "avg_energy_charged_kwh": "Ø 总电耗 / 充电次数",
              "avg_outside_temp_c": "",
              "avg_outside_temp_f": "",
              "cnt": "# 行程次数",
              "cnt_charges": "# 充电次数",
              "consumption_gross_km": "",
              "consumption_gross_mi": "",
              "consumption_net_km": "",
              "consumption_net_mi": "",
              "cost_charges": "费用",
              "date": "",
              "date_from": "",
              "date_to": "",
              "display": "周期",
              "efficiency": "效率",
              "overhead_pct_km": "能耗 OH",
              "overhead_pct_mi": "能耗 OH",
              "sum_distance_km": "",
              "sum_distance_mi": "",
              "sum_duration_h": "驾驶时长",
              "sum_energy_used_kwh": "电耗"
            }
          }
        }
      ],
      "type": "table"
    }
  ],
  "preload": false,
  "refresh": "",
  "schemaVersion": 41,
  "tags": ["tesla"],
  "templating": {
    "list": [
      {
        "current": {},
        "datasource": {
          "type": "grafana-postgresql-datasource",
          "uid": "TeslaMate"
        },
        "definition": "SELECT\n    id as __value,\n    CASE WHEN COUNT(id) OVER (PARTITION BY name) > 1 AND name IS NOT NULL THEN CONCAT(name, ' - ', RIGHT(vin, 6)) ELSE COALESCE(name, CONCAT('VIN ', vin)) end as __text \nFROM cars\nORDER BY display_priority ASC, name ASC, vin ASC;",
        "hide": 2,
        "includeAll": true,
        "label": "Car",
        "name": "car_id",
        "options": [],
        "query": "SELECT\n    id as __value,\n    CASE WHEN COUNT(id) OVER (PARTITION BY name) > 1 AND name IS NOT NULL THEN CONCAT(name, ' - ', RIGHT(vin, 6)) ELSE COALESCE(name, CONCAT('VIN ', vin)) end as __text \nFROM cars\nORDER BY display_priority ASC, name ASC, vin ASC;",
        "refresh": 1,
        "regex": "",
        "type": "query"
      },
      {
        "current": {},
        "datasource": {
          "type": "grafana-postgresql-datasource",
          "uid": "TeslaMate"
        },
        "definition": "select unit_of_length from settings limit 1;",
        "hide": 2,
        "includeAll": false,
        "label": "length unit",
        "name": "length_unit",
        "options": [],
        "query": "select unit_of_length from settings limit 1;",
        "refresh": 1,
        "regex": "",
        "type": "query"
      },
      {
        "current": {},
        "datasource": {
          "type": "grafana-postgresql-datasource",
          "uid": "TeslaMate"
        },
        "definition": "select unit_of_temperature from settings limit 1;",
        "hide": 2,
        "includeAll": false,
        "label": "temperature unit",
        "name": "temp_unit",
        "options": [],
        "query": "select unit_of_temperature from settings limit 1;",
        "refresh": 1,
        "regex": "",
        "type": "query"
      },
      {
        "current": {
          "text": "month",
          "value": "month"
        },
        "includeAll": false,
        "label": "周期",
        "name": "period",
        "options": [
          {
            "selected": false,
            "text": "day",
            "value": "day"
          },
          {
            "selected": false,
            "text": "week",
            "value": "week"
          },
          {
            "selected": true,
            "text": "month",
            "value": "month"
          },
          {
            "selected": false,
            "text": "year",
            "value": "year"
          }
        ],
        "query": "day,week,month,year",
        "type": "custom"
      },
      {
        "current": {},
        "datasource": {
          "type": "grafana-postgresql-datasource",
          "uid": "TeslaMate"
        },
        "definition": "select preferred_range from settings limit 1;",
        "hide": 2,
        "includeAll": false,
        "name": "preferred_range",
        "options": [],
        "query": "select preferred_range from settings limit 1;",
        "refresh": 1,
        "regex": "",
        "type": "query"
      },
      {
        "current": {},
        "datasource": {
          "type": "grafana-postgresql-datasource",
          "uid": "TeslaMate"
        },
        "definition": "select base_url from settings limit 1;",
        "hide": 2,
        "includeAll": false,
        "name": "base_url",
        "options": [],
        "query": "select base_url from settings limit 1;",
        "refresh": 1,
        "regex": "",
        "type": "query"
      },
      {
        "current": {
          "text": "no",
          "value": "0"
        },
        "description": "当启用时，\"Ø消耗量（总）\"将通过位置数据而非充电过程和行驶数据进行计算.\n\n虽然此方法更为准确（尤其是在较短时间内），但在硬件性能较低的情况下，计算速度会较慢！",
        "includeAll": false,
        "label": "高精度",
        "name": "high_precision",
        "options": [
          {
            "selected": true,
            "text": "no",
            "value": "0"
          },
          {
            "selected": false,
            "text": "yes",
            "value": "1"
          }
        ],
        "query": "no : 0, yes : 1",
        "type": "custom"
      }
    ]
  },
  "time": {
    "from": "now-10y",
    "to": "now"
  },
  "timepicker": {},
  "timezone": "",
  "title": "数据汇总",
  "uid": "1EZnXszMk",
  "version": 1
}<|MERGE_RESOLUTION|>--- conflicted
+++ resolved
@@ -29,7 +29,9 @@
     {
       "asDropdown": true,
       "icon": "external link",
-      "tags": ["tesla"],
+      "tags": [
+        "tesla"
+      ],
       "title": "Dashboards",
       "type": "dashboards"
     }
@@ -80,7 +82,7 @@
           {
             "matcher": {
               "id": "byName",
-              "options": "驾驶时长"
+              "options": "Time driven"
             },
             "properties": [
               {
@@ -100,7 +102,7 @@
           {
             "matcher": {
               "id": "byName",
-              "options": "周期"
+              "options": "Period"
             },
             "properties": [
               {
@@ -122,7 +124,7 @@
           {
             "matcher": {
               "id": "byName",
-              "options": "效率"
+              "options": "Driving Efficiency"
             },
             "properties": [
               {
@@ -171,7 +173,7 @@
           {
             "matcher": {
               "id": "byName",
-              "options": "电耗"
+              "options": "Energy used"
             },
             "properties": [
               {
@@ -201,7 +203,7 @@
           {
             "matcher": {
               "id": "byName",
-              "options": "Ø 总电耗 / 充电次数"
+              "options": "Ø Energy used / Charge"
             },
             "properties": [
               {
@@ -221,7 +223,7 @@
           {
             "matcher": {
               "id": "byName",
-              "options": "费用"
+              "options": "Costs"
             },
             "properties": [
               {
@@ -237,7 +239,7 @@
           {
             "matcher": {
               "id": "byName",
-              "options": "# 充电次数"
+              "options": "# of Charges"
             },
             "properties": [
               {
@@ -259,7 +261,7 @@
           {
             "matcher": {
               "id": "byName",
-              "options": "# 行程次数"
+              "options": "# of Drives"
             },
             "properties": [
               {
@@ -290,7 +292,7 @@
               },
               {
                 "id": "displayName",
-                "value": "里程"
+                "value": "Distance"
               },
               {
                 "id": "custom.minWidth",
@@ -310,7 +312,7 @@
               },
               {
                 "id": "displayName",
-                "value": "Ø 温度"
+                "value": "Ø Temp"
               },
               {
                 "id": "thresholds",
@@ -351,7 +353,7 @@
             "properties": [
               {
                 "id": "displayName",
-                "value": "里程"
+                "value": "Distance"
               },
               {
                 "id": "unit",
@@ -379,7 +381,7 @@
               },
               {
                 "id": "displayName",
-                "value": "Ø 能耗 (净值)"
+                "value": "Ø Consumption (net)"
               }
             ]
           },
@@ -391,7 +393,7 @@
             "properties": [
               {
                 "id": "displayName",
-                "value": "Ø 能耗 (总)"
+                "value": "Ø Consumption (gross)"
               },
               {
                 "id": "unit",
@@ -411,7 +413,7 @@
             "properties": [
               {
                 "id": "displayName",
-                "value": "Ø 能耗 (净值)"
+                "value": "Ø Consumption (net)"
               },
               {
                 "id": "unit",
@@ -431,7 +433,7 @@
             "properties": [
               {
                 "id": "displayName",
-                "value": "Ø 能耗 (总)"
+                "value": "Ø Consumption (gross)"
               },
               {
                 "id": "unit",
@@ -451,7 +453,7 @@
             "properties": [
               {
                 "id": "displayName",
-                "value": "Ø 温度"
+                "value": "Ø Temp"
               },
               {
                 "id": "unit",
@@ -515,7 +517,7 @@
           {
             "matcher": {
               "id": "byName",
-              "options": "Ø 费用 / kWh"
+              "options": "Ø Cost / kWh"
             },
             "properties": [
               {
@@ -545,7 +547,7 @@
           {
             "matcher": {
               "id": "byName",
-              "options": "Ø 费用 / 100 km"
+              "options": "Ø Cost / 100 km"
             },
             "properties": [
               {
@@ -575,7 +577,7 @@
           {
             "matcher": {
               "id": "byName",
-              "options": "能耗 OH"
+              "options": "Consumption OH"
             },
             "properties": [
               {
@@ -621,7 +623,9 @@
         "footer": {
           "countRows": false,
           "fields": "",
-          "reducer": ["sum"],
+          "reducer": [
+            "sum"
+          ],
           "show": false
         },
         "frameIndex": 1,
@@ -645,17 +649,6 @@
           "rawQuery": true,
           "rawSql": "WITH data AS (\nSELECT\n  duration_min > 1 AND\n  distance > 1 AND\n  ( \n    start_position.usable_battery_level IS NULL OR\n    (end_position.battery_level - end_position.usable_battery_level) = 0 \n  ) AS is_sufficiently_precise,\n  start_${preferred_range}_range_km - end_${preferred_range}_range_km AS range_diff,\n  date_trunc('$period', timezone('UTC', start_date), '$__timezone') as date,\n  drives.*\nFROM drives\n  LEFT JOIN positions start_position ON start_position_id = start_position.id\n  LEFT JOIN positions end_position ON end_position_id = end_position.id)\nSELECT\n  EXTRACT(EPOCH FROM date)*1000 AS date_from,\n  EXTRACT(EPOCH FROM date + interval '1 $period')*1000 AS date_to,\n  CASE '$period'\n    WHEN 'month' THEN to_char(timezone('$__timezone', date), 'YYYY Month')\n    WHEN 'year' THEN to_char(timezone('$__timezone', date), 'YYYY')\n    WHEN 'week' THEN 'week ' || to_char(timezone('$__timezone', date), 'WW') || ' starting ' || to_char(timezone('$__timezone', date), 'YYYY-MM-DD')\n    ELSE to_char(timezone('$__timezone', date), 'YYYY-MM-DD')\n  END AS display,\n  date,\n  sum(duration_min)*60 AS sum_duration_h, \n  convert_km(max(end_km)::integer - min(start_km)::integer, '$length_unit') AS sum_distance_$length_unit,\n  convert_celsius(avg(outside_temp_avg), '$temp_unit') AS avg_outside_temp_$temp_unit,\n  count(*) AS cnt,\n  case when sum(range_diff) > 0 then sum(distance)/sum(range_diff) else null end AS efficiency\nFROM data WHERE\n  car_id = $car_id AND\n  $__timeFilter(start_date)\nGROUP BY date",
           "refId": "A",
-<<<<<<< HEAD
-          "select": [
-            [
-              {
-                "params": ["start_km"],
-                "type": "column"
-              }
-            ]
-          ],
-=======
->>>>>>> 92b504bf
           "sql": {
             "columns": [
               {
@@ -684,17 +677,6 @@
           "rawQuery": true,
           "rawSql": "WITH data AS (\n  SELECT\n    charging_processes.*,\n  \tdate_trunc('$period', timezone('UTC', start_date), '$__timezone') as date\n    FROM charging_processes)\nSELECT\n  EXTRACT(EPOCH FROM date)*1000 AS date_from,\n  EXTRACT(EPOCH FROM date + interval '1 $period')*1000 AS date_to,\n  CASE '$period'\n    WHEN 'month' THEN to_char(timezone('$__timezone', date), 'YYYY Month')\n    WHEN 'year' THEN to_char(timezone('$__timezone', date), 'YYYY')\n    WHEN 'week' THEN 'week ' || to_char(timezone('$__timezone', date), 'WW') || ' starting ' || to_char(timezone('$__timezone', date), 'YYYY-MM-DD')\n    ELSE to_char(timezone('$__timezone', date), 'YYYY-MM-DD')\n  END AS display,\n  date,\n  sum(greatest(charge_energy_added,charge_energy_used)) AS sum_energy_used_kwh,\n  sum(charge_energy_added) as sum_energy_added_kwh,\n  sum(greatest(charge_energy_added,charge_energy_used)) / count(*) AS avg_energy_charged_kwh,\n  sum(cost) AS cost_charges,\n  count(*) AS cnt_charges\nFROM data WHERE\n  car_id = $car_id AND\n  $__timeFilter(start_date) AND\n  (charge_energy_added IS NULL OR charge_energy_added > 0.1)\nGROUP BY date",
           "refId": "B",
-<<<<<<< HEAD
-          "select": [
-            [
-              {
-                "params": ["value"],
-                "type": "column"
-              }
-            ]
-          ],
-=======
->>>>>>> 92b504bf
           "sql": {
             "columns": [
               {
@@ -723,17 +705,6 @@
           "rawQuery": true,
           "rawSql": "WITH data AS (\n  SELECT\n    drives.*,\n    date_trunc('$period', timezone('UTC', start_date), '$__timezone') as date\n  FROM drives)\nSELECT\n  EXTRACT(EPOCH FROM date)*1000 AS date_from,\n  EXTRACT(EPOCH FROM date + interval '1 $period')*1000 AS date_to,\n  CASE '$period'\n    WHEN 'month' THEN to_char(timezone('$__timezone', date), 'YYYY Month')\n    WHEN 'year' THEN to_char(timezone('$__timezone', date), 'YYYY')\n    WHEN 'week' THEN 'week ' || to_char(timezone('$__timezone', date), 'WW') || ' starting ' || to_char(timezone('$__timezone', date), 'YYYY-MM-DD')\n    ELSE to_char(timezone('$__timezone', date), 'YYYY-MM-DD')\n  END AS display,\n  date,\n  sum((start_${preferred_range}_range_km - end_${preferred_range}_range_km) * car.efficiency * 1000) / \n  convert_km(sum(distance)::numeric, '$length_unit') as consumption_net_$length_unit\nFROM data\nJOIN cars car ON car.id = car_id\nWHERE\n  car_id = $car_id AND\n  $__timeFilter(start_date)\nGROUP BY date",
           "refId": "C",
-<<<<<<< HEAD
-          "select": [
-            [
-              {
-                "params": ["value"],
-                "type": "column"
-              }
-            ]
-          ],
-=======
->>>>>>> 92b504bf
           "sql": {
             "columns": [
               {
@@ -781,7 +752,7 @@
           }
         }
       ],
-      "title": "每 ${period}",
+      "title": "per ${period}",
       "transformations": [
         {
           "id": "merge",
@@ -1083,30 +1054,30 @@
               "sum_energy_used_kwh": 7
             },
             "renameByName": {
-              "avg_cost_km": "Ø 费用 / 100 km",
-              "avg_cost_kwh": "Ø 费用 / kWh",
-              "avg_cost_mi": "Ø 费用 / 100 mi",
-              "avg_energy_charged_kwh": "Ø 总电耗 / 充电次数",
+              "avg_cost_km": "Ø Cost / 100 km",
+              "avg_cost_kwh": "Ø Cost / kWh",
+              "avg_cost_mi": "Ø Cost / 100 mi",
+              "avg_energy_charged_kwh": "Ø Energy used / Charge",
               "avg_outside_temp_c": "",
               "avg_outside_temp_f": "",
-              "cnt": "# 行程次数",
-              "cnt_charges": "# 充电次数",
+              "cnt": "# of Drives",
+              "cnt_charges": "# of Charges",
               "consumption_gross_km": "",
               "consumption_gross_mi": "",
               "consumption_net_km": "",
               "consumption_net_mi": "",
-              "cost_charges": "费用",
+              "cost_charges": "Costs",
               "date": "",
               "date_from": "",
               "date_to": "",
-              "display": "周期",
-              "efficiency": "效率",
-              "overhead_pct_km": "能耗 OH",
-              "overhead_pct_mi": "能耗 OH",
+              "display": "Period",
+              "efficiency": "Driving Efficiency",
+              "overhead_pct_km": "Consumption OH",
+              "overhead_pct_mi": "Consumption OH",
               "sum_distance_km": "",
               "sum_distance_mi": "",
-              "sum_duration_h": "驾驶时长",
-              "sum_energy_used_kwh": "电耗"
+              "sum_duration_h": "Time driven",
+              "sum_energy_used_kwh": "Energy used"
             }
           }
         }
@@ -1117,7 +1088,9 @@
   "preload": false,
   "refresh": "",
   "schemaVersion": 41,
-  "tags": ["tesla"],
+  "tags": [
+    "tesla"
+  ],
   "templating": {
     "list": [
       {
@@ -1177,7 +1150,7 @@
           "value": "month"
         },
         "includeAll": false,
-        "label": "周期",
+        "label": "Period",
         "name": "period",
         "options": [
           {
@@ -1241,9 +1214,9 @@
           "text": "no",
           "value": "0"
         },
-        "description": "当启用时，\"Ø消耗量（总）\"将通过位置数据而非充电过程和行驶数据进行计算.\n\n虽然此方法更为准确（尤其是在较短时间内），但在硬件性能较低的情况下，计算速度会较慢！",
+        "description": "When enabled \"Ø Consumption (gross)\" will be calculated via Positions instead of Charging Processes and Drives.\n\nWhile being more accurate (especially for shorter periods) this will be slow on slow hardware!",
         "includeAll": false,
-        "label": "高精度",
+        "label": "High Precision",
         "name": "high_precision",
         "options": [
           {
@@ -1268,7 +1241,7 @@
   },
   "timepicker": {},
   "timezone": "",
-  "title": "数据汇总",
+  "title": "Statistics",
   "uid": "1EZnXszMk",
   "version": 1
 }