--- conflicted
+++ resolved
@@ -94,17 +94,6 @@
           "rawQuery": true,
           "rawSql": "WITH since as (\n\tSELECT timezone('UTC', min(start_date)) as date FROM drives\n\tWHERE car_id = $car_id\n\tGROUP BY car_id\n),\n\nactual AS (\n\tSELECT\n\t\tdate_trunc('day', timezone('UTC', start_date), '$__timezone') AS date,\n\t\tcount(*) AS number_of_drives\n\tFROM drives\n\tWHERE car_id = $car_id and $__timeFilter(start_date) and end_date is not null\n\tGROUP BY 1\n),\n\nbase_line AS (\n\tSELECT date from generate_series(date_trunc('day', (select date from since), '$__timezone'), date_trunc('day', timestamp with time zone $__timeTo(), '$__timezone'), '1 day'::interval, '$__timezone') date\n)\n\nSELECT\n  base_line.date as time,\n\tCOALESCE(actual.number_of_drives, 0) as number_of_drives\nFROM base_line\nLEFT JOIN actual ON actual.date = base_line.date\nWHERE date_trunc('day', timestamp with time zone $__timeFrom(), '$__timezone') <= base_line.date\norder by base_line.date\n",
           "refId": "A",
-<<<<<<< HEAD
-          "select": [
-            [
-              {
-                "params": ["latitude"],
-                "type": "column"
-              }
-            ]
-          ],
-=======
->>>>>>> c37638b3
           "sql": {
             "columns": [
               {
@@ -210,17 +199,6 @@
           "rawQuery": true,
           "rawSql": "WITH since as (\n\tSELECT timezone('UTC', min(start_date)) as date FROM drives\n\tWHERE car_id = $car_id\n\tGROUP BY car_id\n),\n\nactual AS (\n\tSELECT\n\t\tdate_trunc('day', timezone('UTC', start_date), '$__timezone') AS date,\n\t\tsum(distance) AS distance\n\tFROM drives\n\tWHERE car_id = $car_id and $__timeFilter(start_date) and end_date is not null\n\tGROUP BY 1\n),\n\nbase_line AS (\n\tSELECT date from generate_series(date_trunc('day', (select date from since), '$__timezone'), date_trunc('day', timestamp with time zone $__timeTo(), '$__timezone'), '1 day'::interval, '$__timezone') date)\n\nSELECT\n  base_line.date as time,\n\tconvert_km(COALESCE(actual.distance, 0)::numeric, '$length_unit') as \"distance_$length_unit\"\nFROM base_line\nLEFT JOIN actual ON actual.date = base_line.date\nWHERE date_trunc('day', timestamp with time zone $__timeFrom(), '$__timezone') <= base_line.date\norder by base_line.date\n",
           "refId": "A",
-<<<<<<< HEAD
-          "select": [
-            [
-              {
-                "params": ["latitude"],
-                "type": "column"
-              }
-            ]
-          ],
-=======
->>>>>>> c37638b3
           "sql": {
             "columns": [
               {
@@ -301,17 +279,6 @@
           "rawQuery": true,
           "rawSql": "WITH since as (\n\tSELECT timezone('UTC', min(start_date)) as date FROM drives\n\tWHERE car_id = $car_id\n\tGROUP BY car_id\n),\n\nactual AS (\n\tSELECT\n\t\tdate_trunc('day', timezone('UTC', start_date), '$__timezone') AS date,\n\t\tsum(NULLIF(GREATEST(start_${preferred_range}_range_km - end_${preferred_range}_range_km, 0), 0) * cars.efficiency) AS energy\n\tFROM drives\n  INNER JOIN cars on drives.car_id = cars.id\n\tWHERE car_id = $car_id and $__timeFilter(start_date) and end_date is not null\n\tGROUP BY 1\n),\n\nbase_line AS (\n\tSELECT date from generate_series(date_trunc('day', (select date from since), '$__timezone'), date_trunc('day', timestamp with time zone $__timeTo(), '$__timezone'), '1 day'::interval, '$__timezone') date)\n\nSELECT\n  base_line.date as time,\n\tcoalesce(energy, 0) as energy\nFROM base_line\nLEFT JOIN actual ON actual.date = base_line.date\nWHERE date_trunc('day', timestamp with time zone $__timeFrom(), '$__timezone') <= base_line.date\norder by base_line.date\n",
           "refId": "A",
-<<<<<<< HEAD
-          "select": [
-            [
-              {
-                "params": ["latitude"],
-                "type": "column"
-              }
-            ]
-          ],
-=======
->>>>>>> c37638b3
           "sql": {
             "columns": [
               {
@@ -427,17 +394,6 @@
           "rawQuery": true,
           "rawSql": "SELECT convert_km((percentile_cont(0.5) WITHIN GROUP (ORDER BY distance))::numeric, '$length_unit') as \"distance_$length_unit\"\nFROM drives\nWHERE car_id = $car_id AND $__timeFilter(start_date) AND end_date IS NOT NULL;",
           "refId": "A",
-<<<<<<< HEAD
-          "select": [
-            [
-              {
-                "params": ["latitude"],
-                "type": "column"
-              }
-            ]
-          ],
-=======
->>>>>>> c37638b3
           "sql": {
             "columns": [
               {
@@ -700,17 +656,6 @@
           "rawQuery": true,
           "rawSql": "SELECT convert_km(max(speed_max), '$length_unit') AS speed_${length_unit}h\nFROM drives\nWHERE car_id = $car_id and $__timeFilter(start_date) and end_date is not null;",
           "refId": "A",
-<<<<<<< HEAD
-          "select": [
-            [
-              {
-                "params": ["latitude"],
-                "type": "column"
-              }
-            ]
-          ],
-=======
->>>>>>> c37638b3
           "sql": {
             "columns": [
               {
@@ -826,17 +771,6 @@
           "rawQuery": true,
           "rawSql": "SELECT convert_km(max(speed_max), '$length_unit') AS speed_${length_unit}h\nFROM drives\nWHERE car_id = $car_id and $__timeFilter(start_date) and end_date is not null;",
           "refId": "A",
-<<<<<<< HEAD
-          "select": [
-            [
-              {
-                "params": ["latitude"],
-                "type": "column"
-              }
-            ]
-          ],
-=======
->>>>>>> c37638b3
           "sql": {
             "columns": [
               {
@@ -953,17 +887,6 @@
           "rawQuery": true,
           "rawSql": "SELECT convert_km(max(speed_max), '$length_unit') AS speed_${length_unit}h\nFROM drives\nWHERE car_id = $car_id and $__timeFilter(start_date) and end_date is not null;",
           "refId": "A",
-<<<<<<< HEAD
-          "select": [
-            [
-              {
-                "params": ["latitude"],
-                "type": "column"
-              }
-            ]
-          ],
-=======
->>>>>>> c37638b3
           "sql": {
             "columns": [
               {
@@ -1097,17 +1020,6 @@
           "rawQuery": true,
           "rawSql": "WITH drivedata AS (\r\n    SELECT\r\n        ROUND(convert_km(p.speed::numeric, '$length_unit') / 10, 0) * 10 AS speed_section_${length_unit},\r\n        EXTRACT(EPOCH FROM (LEAD(p.\"date\") OVER (PARTITION BY p.drive_id ORDER BY p.\"date\") - p.\"date\")) AS seconds_elapsed\r\n    FROM positions p\r\n    WHERE p.car_id = $car_id AND $__timeFilter(p.date) AND p.ideal_battery_range_km IS NOT NULL\r\n)\r\n\r\nSELECT \r\n    speed_section_${length_unit} AS \"Speed\",\r\n    SUM(seconds_elapsed) * 100 / SUM(SUM(seconds_elapsed)) OVER () AS \"Elapsed\", \r\n    TO_CHAR((SUM(seconds_elapsed) || ' second')::interval, 'HH24:MI:SS') AS \"Time\"\r\nFROM drivedata\r\nWHERE speed_section_${length_unit} > 0\r\nGROUP BY speed_section_${length_unit}\r\nORDER BY speed_section_${length_unit};\r\n",
           "refId": "A",
-<<<<<<< HEAD
-          "select": [
-            [
-              {
-                "params": ["value"],
-                "type": "column"
-              }
-            ]
-          ],
-=======
->>>>>>> c37638b3
           "sql": {
             "columns": [
               {
@@ -1223,17 +1135,6 @@
           "rawQuery": true,
           "rawSql": "WITH since as (\r\n\tSELECT timezone('UTC', min(start_date)) as date FROM drives\r\n\tWHERE car_id = $car_id\r\n\tGROUP BY car_id\r\n)\r\n\r\nselect\r\n  convert_km(((max(end_km) - min(start_km)) / greatest(extract(days from (timestamp with time zone $__timeTo() - greatest(timestamp with time zone $__timeFrom(), (select date from since)))), 1) * (365/12))::numeric, '$length_unit') as \"mileage_$length_unit\"\r\nfrom drives\r\nwhere car_id = $car_id and $__timeFilter(start_date) and end_date is not null\r\ngroup by car_id",
           "refId": "A",
-<<<<<<< HEAD
-          "select": [
-            [
-              {
-                "params": ["latitude"],
-                "type": "column"
-              }
-            ]
-          ],
-=======
->>>>>>> c37638b3
           "sql": {
             "columns": [
               {
@@ -1468,17 +1369,6 @@
           "rawQuery": true,
           "rawSql": "SELECT * FROM (\nSELECT\n\tCOALESCE(g.name, COALESCE(a.name, nullif(CONCAT_WS(' ', a.road, a.house_number), ''))) as name,\n\tcount(*) AS visited\nFROM drives t\nINNER JOIN addresses a ON end_address_id = a.id\nLEFT JOIN geofences g ON end_geofence_id = g.id\nWHERE t.car_id = $car_id AND $__timeFilter(t.start_date) and $__timeFilter(t.end_date) \nGROUP BY 1\nORDER BY visited DESC) AS destinations\nWHERE name NOT ILIKE ALL ${exclude_formatted_string:raw}\nLIMIT 10;",
           "refId": "A",
-<<<<<<< HEAD
-          "select": [
-            [
-              {
-                "params": ["latitude"],
-                "type": "column"
-              }
-            ]
-          ],
-=======
->>>>>>> c37638b3
           "sql": {
             "columns": [
               {
