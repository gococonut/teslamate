{
  "annotations": {
    "list": [
      {
        "builtIn": 1,
        "datasource": {
          "type": "grafana",
          "uid": "-- Grafana --"
        },
        "enable": true,
        "hide": true,
        "iconColor": "rgba(0, 211, 255, 1)",
        "name": "Annotations & Alerts",
        "type": "dashboard"
      }
    ]
  },
  "editable": true,
  "fiscalYearStartMonth": 0,
  "graphTooltip": 0,
  "links": [
    {
      "asDropdown": false,
      "icon": "dashboard",
      "includeVars": false,
      "keepTime": false,
      "tags": [],
      "targetBlank": false,
      "title": "TeslaMate",
      "tooltip": "",
      "type": "link",
      "url": "${base_url:raw}"
    },
    {
      "asDropdown": true,
      "icon": "external link",
      "includeVars": false,
      "keepTime": false,
      "tags": ["tesla"],
      "targetBlank": false,
      "title": "Dashboards",
      "tooltip": "",
      "type": "dashboards",
      "url": ""
    }
  ],
  "panels": [
    {
      "collapsed": false,
      "gridPos": {
        "h": 1,
        "w": 24,
        "x": 0,
        "y": 0
      },
      "id": 4,
      "panels": [],
      "repeat": "car_id",
      "title": "$car_id",
      "type": "row"
    },
    {
      "datasource": {
        "type": "grafana-postgresql-datasource",
        "uid": "TeslaMate"
      },
      "fieldConfig": {
        "defaults": {
          "custom": {
            "align": "auto",
            "cellOptions": {
              "type": "auto"
            },
            "filterable": false,
            "inspect": false
          },
          "mappings": [],
          "thresholds": {
            "mode": "absolute",
            "steps": [
              {
                "color": "green",
                "value": null
              },
              {
                "color": "red",
                "value": 80
              }
            ]
          }
        },
        "overrides": [
          {
            "matcher": {
              "id": "byName",
              "options": "开始时间"
            },
            "properties": [
              {
                "id": "unit",
                "value": "dateTimeAsLocal"
              },
              {
                "id": "custom.width",
                "value": 180
              },
              {
                "id": "links",
                "value": [
                  {
                    "targetBlank": true,
                    "title": "",
                    "url": "/d/FkUpJpQZk/trip?from=${__data.fields.start_date_ts}&to=${__data.fields.end_date_ts}&var-car_id=$car_id"
                  }
                ]
              }
            ]
          },
          {
            "matcher": {
              "id": "byName",
              "options": "SoC"
            },
            "properties": [
              {
                "id": "custom.width",
                "value": 65
              },
              {
                "id": "unit",
                "value": "percent"
              }
            ]
          },
          {
            "matcher": {
              "id": "byName",
              "options": "SoC 消耗"
            },
            "properties": [
              {
                "id": "custom.width",
                "value": 80
              },
              {
                "id": "unit",
                "value": "percent"
              }
            ]
          },
          {
            "matcher": {
              "id": "byName",
              "options": "start_path"
            },
            "properties": [
              {
                "id": "custom.hidden",
                "value": true
              }
            ]
          },
          {
            "matcher": {
              "id": "byName",
              "options": "end_path"
            },
            "properties": [
              {
                "id": "custom.hidden",
                "value": true
              }
            ]
          },
          {
            "matcher": {
              "id": "byName",
              "options": "类型"
            },
            "properties": [
              {
                "id": "custom.width",
                "value": 150
              },
              {
                "id": "custom.filterable",
                "value": true
              }
            ]
          },
          {
            "matcher": {
              "id": "byName",
              "options": "kWh"
            },
            "properties": [
              {
                "id": "custom.width",
                "value": 100
              },
              {
                "id": "unit",
                "value": "kwatth"
              },
              {
                "id": "decimals",
                "value": 1
              },
              {
                "id": "displayName",
                "value": "电量消耗"
              }
            ]
          },
          {
            "matcher": {
              "id": "byName",
              "options": "时长"
            },
            "properties": [
              {
                "id": "unit",
                "value": "m"
              },
              {
                "id": "custom.width",
                "value": 100
              }
            ]
          },
          {
            "matcher": {
              "id": "byName",
              "options": "起始地"
            },
            "properties": [
              {
                "id": "links",
                "value": [
                  {
                    "targetBlank": true,
                    "title": "Create or edit geo-fence",
                    "url": "${base_url:raw}/geo-fences/${__data.fields.start_path:raw}"
                  }
                ]
              },
              {
                "id": "custom.filterable",
                "value": true
              },
              {
                "id": "custom.minWidth",
                "value": 200
              }
            ]
          },
          {
            "matcher": {
              "id": "byName",
              "options": "目的地"
            },
            "properties": [
              {
                "id": "links",
                "value": [
                  {
                    "targetBlank": true,
                    "title": "Create or edit geo-fence",
                    "url": "${base_url:raw}/geo-fences/${__data.fields.end_path:raw}"
                  }
                ]
              },
              {
                "id": "custom.filterable",
                "value": true
              },
              {
                "id": "custom.minWidth",
                "value": 200
              }
            ]
          },
          {
            "matcher": {
              "id": "byName",
              "options": "start_date_ts"
            },
            "properties": [
              {
                "id": "custom.hidden",
                "value": true
              }
            ]
          },
          {
            "matcher": {
              "id": "byName",
              "options": "end_date_ts"
            },
            "properties": [
              {
                "id": "custom.hidden",
                "value": true
              }
            ]
          },
          {
            "matcher": {
              "id": "byName",
              "options": "odometer_km"
            },
            "properties": [
              {
                "id": "custom.width",
                "value": 100
              }
            ]
          },
          {
            "matcher": {
              "id": "byRegexp",
              "options": "/.*_km/"
            },
            "properties": [
              {
                "id": "unit",
                "value": "km"
              }
            ]
          },
          {
            "matcher": {
              "id": "byRegexp",
              "options": "/.*_mi/"
            },
            "properties": [
              {
                "id": "unit",
                "value": "mi"
              }
            ]
          },
          {
            "matcher": {
              "id": "byRegexp",
              "options": "/.*_c/"
            },
            "properties": [
              {
                "id": "unit",
                "value": "celsius"
              }
            ]
          },
          {
            "matcher": {
              "id": "byRegexp",
              "options": "/.*_f/"
            },
            "properties": [
              {
                "id": "unit",
                "value": "fahrenheit"
              }
            ]
          },
          {
            "matcher": {
              "id": "byRegexp",
              "options": "/odometer_.*/"
            },
            "properties": [
              {
                "id": "displayName",
                "value": "总里程"
              },
              {
                "id": "custom.width",
                "value": 100
              }
            ]
          },
          {
            "matcher": {
              "id": "byRegexp",
              "options": "/distance_.*/"
            },
            "properties": [
              {
                "id": "displayName",
                "value": "里程"
              },
              {
                "id": "custom.width",
                "value": 100
              },
              {
                "id": "decimals",
                "value": 1
              }
            ]
          },
          {
            "matcher": {
              "id": "byRegexp",
              "options": "/range_diff_.*/"
            },
            "properties": [
              {
                "id": "displayName",
                "value": "续航消耗"
              },
              {
                "id": "custom.width",
                "value": 100
              },
              {
                "id": "decimals",
                "value": 1
              }
            ]
          },
          {
            "matcher": {
              "id": "byRegexp",
              "options": "/outside_temp_avg_.*/"
            },
            "properties": [
              {
                "id": "displayName",
                "value": "车外温度"
              },
              {
                "id": "custom.width",
                "value": 75
              },
              {
                "id": "decimals",
                "value": 1
              }
            ]
          },
          {
            "matcher": {
              "id": "byRegexp",
              "options": "/end_range_.*/"
            },
            "properties": [
              {
                "id": "displayName",
                "value": "续航"
              },
              {
                "id": "custom.width",
                "value": 100
              }
            ]
          },
          {
            "matcher": {
              "id": "byName",
              "options": "类型"
            },
            "properties": [
              {
                "id": "links",
                "value": [
                  {
                    "targetBlank": true,
                    "title": "Slot details",
                    "url": "${__data.fields.slotlink:raw}"
                  }
                ]
              }
            ]
          },
          {
            "matcher": {
              "id": "byName",
              "options": "slotlink"
            },
            "properties": [
              {
                "id": "custom.hidden",
                "value": true
              }
            ]
          }
        ]
      },
      "gridPos": {
        "h": 22,
        "w": 24,
        "x": 0,
        "y": 1
      },
      "id": 2,
      "options": {
        "cellHeight": "sm",
        "footer": {
          "countRows": false,
          "fields": "",
          "reducer": ["sum"],
          "show": false
        },
        "showHeader": true,
        "sortBy": [
          {
            "desc": true,
            "displayName": "开始时间"
          }
        ]
      },
      "pluginVersion": "11.5.2",
      "targets": [
        {
          "datasource": {
            "type": "grafana-postgresql-datasource",
            "uid": "TeslaMate"
          },
          "editorMode": "code",
          "format": "table",
          "group": [],
          "metricColumn": "none",
          "rawQuery": true,
          "rawSql": "-- CTE is used in Parking Query\r\nwith drives_and_charging_processes as (\r\n\r\n    select 'Drive' as activity, d.start_date, d.end_date, d.start_position_id, d.end_position_id, d.end_address_id, d.end_geofence_id, d.start_${preferred_range}_range_km, d.end_${preferred_range}_range_km, d.car_id, d.outside_temp_avg from drives d\r\n    \r\n    union all\r\n    \r\n    select 'Charging Process' as activity, cp.start_date, cp.end_date, cp.position_id as start_position_id, cp.position_id as end_position_id, cp.address_id as end_address_id, cp.geofence_id as end_geofence_id, cp.start_${preferred_range}_range_km, cp.end_${preferred_range}_range_km, cp.car_id, cp.outside_temp_avg from charging_processes cp\r\n\r\n)\r\n\r\nSELECT\r\n  start_date AS \"开始时间\",\r\n  end_date AS \"End\",\r\n  ROUND(EXTRACT(EPOCH FROM start_date))*1000 AS start_date_ts,\r\n  ROUND(EXTRACT(EPOCH FROM end_date))*1000 AS end_date_ts,\r\n  '🚗 行车' AS \"类型\",\r\n  drives.duration_min AS \"时长\",\r\n  CASE WHEN start_geofence_id IS NULL THEN CONCAT('new?lat=', TP1.latitude, '&lng=', TP1.longitude)\r\n       WHEN start_geofence_id IS NOT NULL THEN CONCAT(start_geofence_id, '/edit')\r\n  END AS start_path,\r\n  CASE WHEN end_geofence_id IS NULL THEN CONCAT('new?lat=', TP2.latitude, '&lng=', TP2.longitude)\r\n       WHEN start_geofence_id IS NOT NULL THEN CONCAT(end_geofence_id, '/edit')\r\n  END AS end_path,\r\n  COALESCE(start_geofence.name, CONCAT_WS(', ', COALESCE(start_address.name, nullif(CONCAT_WS(' ', start_address.road, start_address.house_number), '')), start_address.city)) AS \"起始地\",\r\n  COALESCE(end_geofence.name, CONCAT_WS(', ', COALESCE(end_address.name, nullif(CONCAT_WS(' ', end_address.road, end_address.house_number), '')), end_address.city)) AS \"目的地\",\r\n  convert_km(end_km::NUMERIC, '$length_unit') AS odometer_$length_unit,\r\n  convert_km(distance::NUMERIC, '$length_unit') AS distance_$length_unit,\r\n  convert_km(end_${preferred_range}_range_km::NUMERIC, '$length_unit') AS end_range_$length_unit,\r\n  (end_${preferred_range}_range_km - start_${preferred_range}_range_km) * car.efficiency AS \"kWh\",\r\n  convert_km((end_${preferred_range}_range_km - start_${preferred_range}_range_km)::NUMERIC, '$length_unit') AS range_diff_$length_unit,\r\n  TP2.battery_level AS \"SoC\",\r\n  TP2.battery_level-TP1.battery_level AS \"SoC 消耗\",\r\n  convert_celsius(outside_temp_avg, '$temp_unit') AS outside_temp_avg_$temp_unit,\r\n  CONCAT('d/zm7wN6Zgz/drive-details?from=', ROUND(EXTRACT(EPOCH FROM start_date))*1000, '&to=', ROUND(EXTRACT(EPOCH FROM end_date))*1000, '&var-car_id=', drives.car_id, '&var-drive_id=', drives.id) AS slotlink\r\nFROM drives\r\n  INNER JOIN cars AS car ON drives.car_id = car.id\r\n  INNER JOIN positions AS TP1 on drives.start_position_id = TP1.id\r\n  INNER JOIN positions AS TP2 on drives.end_position_id = TP2.id\r\n  INNER JOIN addresses start_address ON start_address_id = start_address.id\r\n  INNER JOIN addresses end_address ON  end_address_id = end_address.id\r\n  LEFT JOIN geofences start_geofence ON start_geofence_id = start_geofence.id\r\n  LEFT JOIN geofences end_geofence ON end_geofence_id = end_geofence.id\r\nWHERE \r\n  $__timeFilter(drives.start_date)\r\n  AND drives.car_id = $car_id\r\n  AND '🚗 行车' in ($action_filter)\r\n  AND\r\n    (COALESCE(start_geofence.name, CONCAT_WS(', ', COALESCE(start_address.name, nullif(CONCAT_WS(' ', start_address.road, start_address.house_number), '')), start_address.city))::TEXT ILIKE'%$text_filter%' or\r\n    COALESCE(end_geofence.name, CONCAT_WS(', ', COALESCE(end_address.name, nullif(CONCAT_WS(' ', end_address.road, end_address.house_number), '')), end_address.city))::TEXT ILIKE'%$text_filter%')\r\n\r\nUNION\r\nSELECT\r\n  start_date AS \"开始时间\",\r\n  end_date AS \"End\",\r\n  ROUND(EXTRACT(EPOCH FROM start_date))*1000 AS start_date_ts,\r\n  ROUND(EXTRACT(EPOCH FROM end_date))*1000 AS end_date_ts,\r\n  '🔋 充电' AS \"类型\",\r\n  charging_processes.duration_min AS \"时长\",\r\n  CASE WHEN geofence_id IS NULL THEN CONCAT('new?lat=', address.latitude, '&lng=', address.longitude)\r\n       WHEN geofence_id IS NOT NULL THEN CONCAT(geofence_id, '/edit')\r\n  END AS start_path,\r\n  NULL AS end_path,\r\n  COALESCE(geofence.name, CONCAT_WS(', ', COALESCE(address.name, nullif(CONCAT_WS(' ', address.road, address.house_number), '')), address.city)) AS \"起始地\",\r\n  '' AS \"目的地\",\r\n  convert_km(position.odometer::NUMERIC, '$length_unit') AS odometer_$length_unit,\r\n  NULL AS distance_$length_unit,\r\n  convert_km(end_${preferred_range}_range_km::NUMERIC, '$length_unit') AS end_range_$length_unit,\r\n  charging_processes.charge_energy_added AS \"kWh\",\r\n  convert_km((end_${preferred_range}_range_km - start_${preferred_range}_range_km)::NUMERIC, '$length_unit') AS range_diff_$length_unit, \r\n  end_battery_level AS \"SoC\",\r\n  end_battery_level - start_battery_level AS \"SoC消耗\",\r\n  convert_celsius(outside_temp_avg, '$temp_unit') AS outside_temp_avg_$temp_unit,\r\n  CONCAT('d/BHhxFeZRz/charge-details?from=', ROUND(EXTRACT(EPOCH FROM start_date)-10)*1000, '&to=', ROUND(EXTRACT(EPOCH FROM end_date)+10)*1000, '&var-car_id=', charging_processes.car_id, '&var-charging_process_id=', charging_processes.id) AS slotlink\r\nFROM charging_processes\r\n  INNER JOIN positions AS position ON position_id = position.id\r\n  INNER JOIN addresses AS address ON address_id = address.id\r\n  LEFT JOIN geofences AS geofence ON geofence_id = geofence.id\r\nWHERE\r\n  $__timeFilter(charging_processes.start_date)\r\n  AND charging_processes.charge_energy_added > 0\r\n  AND charging_processes.car_id = $car_id\r\n  AND '🔋 充电' in ($action_filter)\r\n  AND COALESCE(geofence.name, CONCAT_WS(', ', COALESCE(address.name, nullif(CONCAT_WS(' ', address.road, address.house_number), '')), address.city))::TEXT ILIKE'%$text_filter%'\r\nUNION\r\nSELECT\r\n  d.end_date AS \"开始时间\",\r\n  LEAD(d.start_date) over w AS \"End\",\r\n  ROUND(EXTRACT(EPOCH FROM d.end_date)) * 1000 AS start_date_ts,\r\n  ROUND(EXTRACT(EPOCH FROM LEAD(d.start_date) over w))*1000 AS end_date_ts,\r\n  '🅿️ 停车' AS \"类型\",\r\n  EXTRACT(EPOCH FROM LEAD(d.start_date) over w - d.end_date)/60 AS \"时长\",\r\n  CASE WHEN d.end_geofence_id IS NULL THEN CONCAT('new?lat=', end_position.latitude, '&lng=', end_position.longitude)\r\n       WHEN d.end_geofence_id IS NOT NULL THEN CONCAT(d.end_geofence_id, '/edit')\r\n  END AS start_path,\r\n  NULL AS end_path,\r\n  COALESCE(geofence.name, CONCAT_WS(', ', COALESCE(address.name, nullif(CONCAT_WS(' ', address.road, address.house_number), '')), address.city)) AS \"起始地\",\r\n  '' AS \"目的地\",\r\n  convert_km(end_position.odometer::NUMERIC, '$length_unit') AS odometer_$length_unit,\r\n  NULL AS distance_$length_unit,\r\n  convert_km(LEAD(d.start_${preferred_range}_range_km) over w::NUMERIC, '$length_unit') AS end_range_$length_unit,\r\n  ((LEAD(d.start_${preferred_range}_range_km) over w + (LEAD(start_position.odometer) over w - end_position.odometer)) - d.end_${preferred_range}_range_km) * car.efficiency AS \"kWh\",\r\n  convert_km(((LEAD(d.start_${preferred_range}_range_km) over w + (LEAD(start_position.odometer) over w - end_position.odometer)) - d.end_${preferred_range}_range_km)::NUMERIC, '$length_unit') AS range_diff_$length_unit,\r\n  LEAD(start_position.battery_level) over w AS \"SoC\",\r\n  LEAD(start_position.battery_level) over w - end_position.battery_level AS \"SoC 消耗\",\r\n  convert_celsius(outside_temp_avg, '$temp_unit') AS outside_temp_avg_$temp_unit,\r\n  CONCAT('d/FkUpJpQZk/trip?from=', ROUND(EXTRACT(EPOCH FROM d.end_date))*1000, '&to=', ROUND(EXTRACT(EPOCH FROM LEAD(d.start_date) over w))*1000, '&var-car_id=', d.car_id) AS slotlink\r\nFROM drives_and_charging_processes AS d\r\n  INNER JOIN cars AS car ON d.car_id = car.id\r\n  INNER JOIN positions AS start_position on d.start_position_id = start_position.id\r\n  INNER JOIN positions AS end_position on d.end_position_id = end_position.id\r\n  INNER JOIN addresses AS address ON d.end_address_id = address.id\r\n  LEFT JOIN geofences AS geofence ON d.end_geofence_id = geofence.id\r\nWHERE\r\n  $__timeFilter(d.end_date)\r\n  AND d.car_id=$car_id\r\n  AND '🅿️ 停车' in ($action_filter)\r\n  AND COALESCE(geofence.name, CONCAT_WS(', ', COALESCE(address.name, nullif(CONCAT_WS(' ', address.road, address.house_number), '')), address.city))::TEXT ILIKE'%$text_filter%'\r\nWINDOW w as (ORDER BY d.start_date ASC)\r\n\r\nUNION\r\nSELECT\r\n\tT1.end_date +(1 * interval '1 second') AS \"开始时间\", -- added 1 sec to get it after the corresponding Parking row\r\n\tT2.start_date AS \"End\",\r\n\tROUND(EXTRACT(EPOCH FROM T1.end_date)) * 1000 - 1 AS start_date_ts,\r\n\tROUND(EXTRACT(EPOCH FROM T2.start_date)) * 1000 - 1 AS end_date_ts,\r\n\t'❓ 缺失' AS \"类型\",\r\n\t-- EXTRACT(EPOCH FROM T2.start_date - T1.end_date)/60 AS \"时长\",\r\n\tNULL AS \"时长\",\r\n\tCASE WHEN T1.end_geofence_id IS NULL THEN CONCAT('new?lat=', TP1.latitude, '&lng=', TP1.longitude)\r\n\t\tWHEN T1.end_geofence_id IS NOT NULL THEN CONCAT(T1.end_geofence_id, '/edit')\r\n\tEND AS start_path,\r\n\tCASE WHEN T2.start_geofence_id IS NULL THEN CONCAT('new?lat=', TP2.latitude, '&lng=', TP2.longitude)\r\n\t\tWHEN T2.start_geofence_id IS NOT NULL THEN CONCAT(T2.start_geofence_id, '/edit')\r\n\tEND AS end_path,\r\n\tCOALESCE(start_geofence.name, CONCAT_WS(', ', COALESCE(start_address.name, nullif(CONCAT_WS(' ', start_address.road, start_address.house_number), '')), start_address.city)) AS \"起始地\",\r\n\tCOALESCE(end_geofence.name, CONCAT_WS(', ', COALESCE(end_address.name, nullif(CONCAT_WS(' ', end_address.road, end_address.house_number), '')), end_address.city)) AS \"目的地\",\r\n\tconvert_km(TP2.odometer::INTEGER, '$length_unit') AS odometer_$length_unit,\r\n\tconvert_km((TP2.odometer - TP1.odometer)::INTEGER, '$length_unit') AS distance_$length_unit,\r\n  convert_km(T2.end_${preferred_range}_range_km::NUMERIC, '$length_unit') AS end_range_$length_unit,\r\n\t((TP2.${preferred_range}_battery_range_km + (TP2.odometer - TP1.odometer)) - TP1.${preferred_range}_battery_range_km) * car.efficiency AS \"kWh\",\r\n\tconvert_km(((TP2.${preferred_range}_battery_range_km + (TP2.odometer - TP1.odometer)) - TP1.${preferred_range}_battery_range_km)::INTEGER, '$length_unit') AS range_diff_$length_unit,\r\n\tNULL AS \"SoC\",\r\n\tNULL AS \"SoC 消耗\",\r\n\tNULL AS outside_temp_avg_$temp_unit,\r\n\tNULL AS slotlink\r\n\t-- TP2.battery_level AS \"SoC\",\r\n\t-- TP2.battery_level-TP1.battery_level AS \"SoC 消耗\",\r\n\t-- (T1.outside_temp_avg+T2.outside_temp_avg)/2 AS outside_temp_avg_$temp_unit\r\nFROM drives AS T1\r\n  INNER JOIN cars AS car ON T1.car_id = car.id\r\n\tINNER JOIN (SELECT d.*, LAG(id) OVER (ORDER BY id ASC) AS previous_id FROM drives d WHERE d.car_id = $car_id) AS T2 ON T1.id = T2.previous_id\r\n\tINNER JOIN positions AS TP1 ON T1.end_position_id = TP1.id\r\n\tINNER JOIN positions AS TP2 ON T2.start_position_id = TP2.id\r\n\tINNER JOIN addresses AS start_address ON T1.end_address_id = start_address.id\r\n\tINNER JOIN addresses AS end_address ON T2.start_address_id = end_address.id\r\n\tLEFT JOIN geofences AS start_geofence ON T1.end_geofence_id = start_geofence.id\r\n\tLEFT JOIN geofences AS end_geofence ON T2.start_geofence_id = end_geofence.id\r\nWHERE\r\n\t$__timeFilter(T1.end_date)\r\n\tAND TP2.odometer - TP1.odometer > 0.5\r\n  AND T1.end_address_id <> T2.start_address_id AND ((COALESCE(T1.end_geofence_id, 0) <> COALESCE(T2.start_geofence_id, 0)) OR (T1.end_geofence_id IS NULL AND T2.start_geofence_id IS NULL))\r\n  AND '❓ 缺失' in ($action_filter)\r\n\tAND (\r\n\t  (COALESCE(start_geofence.name, CONCAT_WS(', ', COALESCE(start_address.name, nullif(CONCAT_WS(' ', start_address.road, start_address.house_number), '')), start_address.city))::TEXT ILIKE'%$text_filter%') or\r\n\t  (COALESCE(end_geofence.name, CONCAT_WS(', ', COALESCE(end_address.name, nullif(CONCAT_WS(' ', end_address.road, end_address.house_number), '')), end_address.city)))::TEXT ILIKE'%$text_filter%')\r\nUNION\r\nSELECT\r\n  start_date AS \"开始时间\",\r\n  end_date AS \"End\",\r\n  ROUND(EXTRACT(EPOCH FROM start_date))*1000 AS start_date_ts, \r\n  ROUND(EXTRACT(EPOCH FROM end_date))*1000 AS end_date_ts, \r\n  '💾 更新' AS \"类型\",\r\n\tEXTRACT(EPOCH FROM end_date - start_date)/60  AS \"时长\",\r\n  NULL AS start_path,\r\n  NULL AS end_path,\r\n  version AS \"起始地\",\r\n  '' AS \"目的地\",\r\n  NULL AS odometer_$length_unit,\r\n  NULL AS distance_$length_unit,\r\n  NULL AS end_range_$length_unit,\r\n  NULL AS \"kWh\",\r\n  NULL AS range_diff_$length_unit,\r\n  NULL AS \"SoC\",\r\n  NULL AS \"SoC 消耗\",\r\n  NULL AS outside_temp_avg_$temp_unit,\r\n  CONCAT('https://www.notateslaapp.com/software-updates/version/', split_part(version, ' ', 1), '/release-notes') AS slotlink\r\nFROM updates\r\nWHERE \r\n  $__timeFilter(start_date)\r\n  AND car_id = $car_id \r\n  AND '💾 更新' in ($action_filter)\r\n  AND version::TEXT ILIKE'%$text_filter%'\r\n\r\nORDER BY \"开始时间\" DESC;",
          "refId": "A",
          "select": [
            [
              {
                "params": ["id"],
                "type": "column"
              }
            ]
          ],
          "sql": {
            "columns": [
              {
                "parameters": [],
                "type": "function"
              }
            ],
            "groupBy": [
              {
                "property": {
                  "type": "string"
                },
                "type": "groupBy"
              }
            ],
            "limit": 50
          },
          "table": "candata",
          "timeColumn": "datum",
          "timeColumnType": "timestamp",
          "where": [
            {
              "name": "$__timeFilter",
              "params": [],
              "type": "macro"
            }
          ]
        }
      ],
      "title": "行车记录",
      "transformations": [
        {
          "id": "organize",
          "options": {
            "excludeByName": {
              "End": true,
              "start_date_ts": false
            },
            "indexByName": {
              "类型": 2,
              "时长": 7,
              "End": 1,
              "目的地": 4,
              "SoC": 15,
              "SoC 消耗": 16,
              "开始时间": 0,
              "起始地": 3,
              "distance_km": 8,
              "distance_mi": 9,
              "end_date_ts": 22,
              "end_path": 20,
              "end_range_km": 10,
              "end_range_mi": 11,
              "kWh": 13,
              "odometer_km": 5,
              "odometer_mi": 6,
              "outside_temp_avg_c": 17,
              "outside_temp_avg_f": 18,
              "range_diff_km": 12,
              "range_diff_mi": 13,
              "start_date_ts": 21,
              "start_path": 19
            },
            "renameByName": {
              "action": "",
              "end_address": "End",
              "km_diff": "Km",
              "kwh": "",
              "minutediff": "Time",
              "odometer": "",
              "outside_temp_avg": "Temperature",
              "rangediff": "续航 Difference",
              "soc": "",
              "soc_diff": "SoC 消耗erence",
              "start_address": "开始时间",
              "start_date": "Date",
              "start_date_ts": ""
            }
          }
        }
      ],
      "type": "table"
    }
  ],
  "preload": false,
  "refresh": "",
<<<<<<< HEAD
  "schemaVersion": 39,
  "tags": ["tesla"],
=======
  "schemaVersion": 40,
  "tags": [
    "tesla"
  ],
>>>>>>> 187fccce
  "templating": {
    "list": [
      {
        "current": {},
        "datasource": {
          "type": "grafana-postgresql-datasource",
          "uid": "TeslaMate"
        },
        "definition": "SELECT\n    id as __value,\n    CASE WHEN COUNT(id) OVER (PARTITION BY name) > 1 AND name IS NOT NULL THEN CONCAT(name, ' - ', RIGHT(vin, 6)) ELSE COALESCE(name, CONCAT('VIN ', vin)) end as __text \nFROM cars\nORDER BY display_priority ASC, name ASC, vin ASC;",
        "hide": 2,
        "includeAll": true,
        "label": "Car",
        "name": "car_id",
        "options": [],
        "query": "SELECT\n    id as __value,\n    CASE WHEN COUNT(id) OVER (PARTITION BY name) > 1 AND name IS NOT NULL THEN CONCAT(name, ' - ', RIGHT(vin, 6)) ELSE COALESCE(name, CONCAT('VIN ', vin)) end as __text \nFROM cars\nORDER BY display_priority ASC, name ASC, vin ASC;",
        "refresh": 1,
        "regex": "",
        "type": "query"
      },
      {
        "current": {},
        "datasource": {
          "type": "grafana-postgresql-datasource",
          "uid": "TeslaMate"
        },
        "definition": "select base_url from settings limit 1;",
        "hide": 2,
        "includeAll": false,
        "name": "base_url",
        "options": [],
        "query": "select base_url from settings limit 1;",
        "refresh": 1,
        "regex": "",
        "type": "query"
      },
      {
<<<<<<< HEAD
        "current": {
          "selected": true,
          "text": ["All"],
          "value": ["$__all"]
        },
        "hide": 0,
=======
        "current": {},
>>>>>>> 187fccce
        "includeAll": true,
        "label": "类型",
        "multi": true,
        "name": "action_filter",
        "options": [
          {
            "selected": false,
            "text": "🚗 行车",
            "value": "🚗 行车"
          },
          {
            "selected": false,
            "text": "🔋 充电",
            "value": "🔋 充电"
          },
          {
            "selected": false,
            "text": "🅿️ 停车",
            "value": "🅿️ 停车"
          },
          {
            "selected": false,
            "text": "❓ 缺失",
            "value": "❓ 缺失"
          },
          {
            "selected": false,
            "text": "💾 更新",
            "value": "💾 更新"
          }
        ],
<<<<<<< HEAD
        "query": "🚗 行车,🔋 充电,🅿️ 停车,❓ 缺失,💾 更新",
        "queryValue": "",
        "skipUrlSync": false,
=======
        "query": "🚗 Driving,🔋 Charging,🅿️ Parking,❓ Missing,💾 Updating",
>>>>>>> 187fccce
        "type": "custom"
      },
      {
        "current": {
          "text": "",
          "value": ""
        },
<<<<<<< HEAD
        "hide": 0,
        "label": "地址",
=======
        "label": "Address Filter",
>>>>>>> 187fccce
        "name": "text_filter",
        "options": [
          {
            "selected": true,
            "text": "",
            "value": ""
          }
        ],
        "query": "",
        "type": "textbox"
      },
      {
        "current": {},
        "datasource": {
          "type": "grafana-postgresql-datasource",
          "uid": "TeslaMate"
        },
        "definition": "select unit_of_length from settings limit 1;",
        "hide": 2,
        "includeAll": false,
        "label": "length unit",
        "name": "length_unit",
        "options": [],
        "query": "select unit_of_length from settings limit 1;",
        "refresh": 1,
        "regex": "",
        "type": "query"
      },
      {
        "current": {},
        "datasource": {
          "type": "grafana-postgresql-datasource",
          "uid": "TeslaMate"
        },
        "definition": "select unit_of_temperature from settings limit 1;",
        "hide": 2,
        "includeAll": false,
        "label": "temperature unit",
        "name": "temp_unit",
        "options": [],
        "query": "select unit_of_temperature from settings limit 1;",
        "refresh": 1,
        "regex": "",
        "type": "query"
      },
      {
        "current": {},
        "datasource": {
          "type": "grafana-postgresql-datasource",
          "uid": "TeslaMate"
        },
        "definition": "select preferred_range from settings limit 1;",
        "hide": 2,
        "includeAll": false,
        "name": "preferred_range",
        "options": [],
        "query": "select preferred_range from settings limit 1;",
        "refresh": 1,
        "regex": "",
        "type": "query"
      }
    ]
  },
  "time": {
    "from": "now-7d",
    "to": "now"
  },
  "timepicker": {},
  "timezone": "",
  "title": "行车记录",
  "uid": "SUBgwtigz",
  "version": 1,
  "weekStart": ""
}<|MERGE_RESOLUTION|>--- conflicted
+++ resolved
@@ -619,15 +619,10 @@
   ],
   "preload": false,
   "refresh": "",
-<<<<<<< HEAD
-  "schemaVersion": 39,
-  "tags": ["tesla"],
-=======
   "schemaVersion": 40,
   "tags": [
     "tesla"
   ],
->>>>>>> 187fccce
   "templating": {
     "list": [
       {
@@ -664,16 +659,7 @@
         "type": "query"
       },
       {
-<<<<<<< HEAD
-        "current": {
-          "selected": true,
-          "text": ["All"],
-          "value": ["$__all"]
-        },
-        "hide": 0,
-=======
         "current": {},
->>>>>>> 187fccce
         "includeAll": true,
         "label": "类型",
         "multi": true,
@@ -705,13 +691,7 @@
             "value": "💾 更新"
           }
         ],
-<<<<<<< HEAD
-        "query": "🚗 行车,🔋 充电,🅿️ 停车,❓ 缺失,💾 更新",
-        "queryValue": "",
-        "skipUrlSync": false,
-=======
         "query": "🚗 Driving,🔋 Charging,🅿️ Parking,❓ Missing,💾 Updating",
->>>>>>> 187fccce
         "type": "custom"
       },
       {
@@ -719,12 +699,7 @@
           "text": "",
           "value": ""
         },
-<<<<<<< HEAD
-        "hide": 0,
-        "label": "地址",
-=======
         "label": "Address Filter",
->>>>>>> 187fccce
         "name": "text_filter",
         "options": [
           {
