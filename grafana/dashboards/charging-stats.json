--- conflicted
+++ resolved
@@ -847,28 +847,8 @@
         }
       ],
       "timeFrom": "6M",
-<<<<<<< HEAD
-      "title": "充电热力图",
-      "tooltip": {
-        "show": true,
-        "showHistogram": false
-      },
-      "type": "heatmap",
-      "xAxis": {
-        "show": true
-      },
-      "yAxis": {
-        "format": "short",
-        "logBase": 1,
-        "max": "100",
-        "show": true
-      },
-      "yBucketBound": "auto",
-      "yBucketSize": 10.00001
-=======
       "title": "Charge Heatmap",
       "type": "heatmap"
->>>>>>> 187fccce
     },
     {
       "datasource": {
@@ -2439,17 +2419,12 @@
       "type": "table"
     }
   ],
-<<<<<<< HEAD
-  "schemaVersion": 39,
-  "tags": ["tesla"],
-=======
   "preload": false,
   "refresh": "",
   "schemaVersion": 40,
   "tags": [
     "tesla"
   ],
->>>>>>> 187fccce
   "templating": {
     "list": [
       {
@@ -2507,26 +2482,7 @@
     "from": "now-10y",
     "to": "now"
   },
-<<<<<<< HEAD
-  "timepicker": {
-    "hidden": false,
-    "refresh_intervals": [
-      "5s",
-      "10s",
-      "30s",
-      "1m",
-      "5m",
-      "15m",
-      "30m",
-      "1h",
-      "2h",
-      "1d"
-    ],
-    "time_options": ["5m", "15m", "1h", "6h", "12h", "24h", "2d", "7d", "30d"]
-  },
-=======
   "timepicker": {},
->>>>>>> 187fccce
   "timezone": "",
   "title": "充电统计",
   "uid": "-pkIkhmRz",
