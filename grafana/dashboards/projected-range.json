--- conflicted
+++ resolved
@@ -45,7 +45,9 @@
     {
       "asDropdown": true,
       "icon": "external link",
-      "tags": ["tesla"],
+      "tags": [
+        "tesla"
+      ],
       "title": "Dashboards",
       "type": "dashboards"
     }
@@ -79,7 +81,7 @@
             "axisBorderShow": false,
             "axisCenteredZero": false,
             "axisColorMode": "text",
-            "axisLabel": "续航",
+            "axisLabel": "Projected Range",
             "axisPlacement": "auto",
             "barAlignment": 0,
             "barWidthFactor": 0.6,
@@ -130,7 +132,7 @@
           {
             "matcher": {
               "id": "byRegexp",
-              "options": "/里程.*/"
+              "options": "/Mileage.*/"
             },
             "properties": [
               {
@@ -139,7 +141,7 @@
               },
               {
                 "id": "custom.axisLabel",
-                "value": "里程"
+                "value": "Mileage"
               },
               {
                 "id": "min"
@@ -157,7 +159,11 @@
       "id": 2,
       "options": {
         "legend": {
-          "calcs": ["mean", "max", "min"],
+          "calcs": [
+            "mean",
+            "max",
+            "min"
+          ],
           "displayMode": "table",
           "placement": "bottom",
           "showLegend": true
@@ -179,18 +185,13 @@
           "editorMode": "code",
           "format": "time_series",
           "rawQuery": true,
-          "rawSql": "SELECT\n\t$__timeGroup(date, $interval) AS time,\n\tconvert_km((sum(${preferred_range}_battery_range_km) / nullif(sum(coalesce(usable_battery_level,battery_level)),0) * 100)::numeric, '$length_unit') AS \"总 ${preferred_range} 续航 [$length_unit]\"\nFROM\n\t(\n    select battery_level, usable_battery_level, date,\n      rated_battery_range_km, ideal_battery_range_km, outside_temp\n    from positions\n    where\n      car_id = $car_id and $__timeFilter(date) and ideal_battery_range_km is not null\n    union all\n    select battery_level, coalesce(usable_battery_level,battery_level) as usable_battery_level, date,\n      rated_battery_range_km, ideal_battery_range_km, outside_temp\n    from charges c\n    join\n      charging_processes p ON p.id = c.charging_process_id \n    where\n      $__timeFilter(date) and p.car_id = $car_id\n    ) as data\n\nGROUP BY\n\t1\nhaving convert_km((sum(${preferred_range}_battery_range_km) / nullif(sum(coalesce(usable_battery_level,battery_level)),0) * 100)::numeric, '$length_unit') is not null\nORDER BY\n\t1,2  DESC",
+          "rawSql": "SELECT\n\t$__timeGroup(date, $interval) AS time,\n\tconvert_km((sum(${preferred_range}_battery_range_km) / nullif(sum(coalesce(usable_battery_level,battery_level)),0) * 100)::numeric, '$length_unit') AS \"Projected ${preferred_range} range [$length_unit]\"\nFROM\n\t(\n    select battery_level, usable_battery_level, date,\n      rated_battery_range_km, ideal_battery_range_km, outside_temp\n    from positions\n    where\n      car_id = $car_id and $__timeFilter(date) and ideal_battery_range_km is not null\n    union all\n    select battery_level, coalesce(usable_battery_level,battery_level) as usable_battery_level, date,\n      rated_battery_range_km, ideal_battery_range_km, outside_temp\n    from charges c\n    join\n      charging_processes p ON p.id = c.charging_process_id \n    where\n      $__timeFilter(date) and p.car_id = $car_id\n    ) as data\n\nGROUP BY\n\t1\nhaving convert_km((sum(${preferred_range}_battery_range_km) / nullif(sum(coalesce(usable_battery_level,battery_level)),0) * 100)::numeric, '$length_unit') is not null\nORDER BY\n\t1,2  DESC",
           "refId": "A",
           "sql": {
             "columns": [
               {
-<<<<<<< HEAD
-                "params": ["value"],
-                "type": "column"
-=======
                 "parameters": [],
                 "type": "function"
->>>>>>> 92b504bf
               }
             ],
             "groupBy": [
@@ -212,18 +213,13 @@
           "editorMode": "code",
           "format": "time_series",
           "rawQuery": true,
-          "rawSql": "SELECT\n\t$__timeGroup(date, $interval) AS time,\n\tconvert_km(avg(odometer)::numeric, '$length_unit') AS \"里程 [$length_unit]\"\nFROM\n\tpositions\nWHERE\n\t$__timeFilter(date) and\n\tcar_id = $car_id  and ideal_battery_range_km is not null\nGROUP BY\n\t1\nORDER BY\n\t1,2  DESC;",
+          "rawSql": "SELECT\n\t$__timeGroup(date, $interval) AS time,\n\tconvert_km(avg(odometer)::numeric, '$length_unit') AS \"Mileage [$length_unit]\"\nFROM\n\tpositions\nWHERE\n\t$__timeFilter(date) and\n\tcar_id = $car_id  and ideal_battery_range_km is not null\nGROUP BY\n\t1\nORDER BY\n\t1,2  DESC;",
           "refId": "B",
           "sql": {
             "columns": [
               {
-<<<<<<< HEAD
-                "params": ["efficiency"],
-                "type": "column"
-=======
                 "parameters": [],
                 "type": "function"
->>>>>>> 92b504bf
               }
             ],
             "groupBy": [
@@ -238,7 +234,7 @@
           }
         }
       ],
-      "title": "续航 - 里程",
+      "title": "Projected Range - Mileage",
       "type": "timeseries"
     },
     {
@@ -255,7 +251,7 @@
             "axisBorderShow": false,
             "axisCenteredZero": false,
             "axisColorMode": "text",
-            "axisLabel": "续航",
+            "axisLabel": "Projected Range",
             "axisPlacement": "auto",
             "barAlignment": 0,
             "barWidthFactor": 0.6,
@@ -319,7 +315,7 @@
               },
               {
                 "id": "custom.axisLabel",
-                "value": "电池容量"
+                "value": "Battery Level"
               }
             ]
           }
@@ -334,7 +330,11 @@
       "id": 6,
       "options": {
         "legend": {
-          "calcs": ["mean", "max", "min"],
+          "calcs": [
+            "mean",
+            "max",
+            "min"
+          ],
           "displayMode": "table",
           "placement": "bottom",
           "showLegend": true
@@ -356,19 +356,8 @@
           "editorMode": "code",
           "format": "time_series",
           "rawQuery": true,
-          "rawSql": "SELECT\n\t$__timeGroup(date, $interval) AS time,\n\tconvert_km((sum(${preferred_range}_battery_range_km) / sum(battery_level) * 100 ) - (sum(${preferred_range}_battery_range_km) / sum(battery_level) * 100 * (avg(battery_level)-avg(coalesce(usable_battery_level,battery_level)))/100 ), '$length_unit') AS \"续航 (使用 usable_battery_level) [$length_unit]\",\n\tconvert_km(max(${preferred_range}_battery_range_km) / max(battery_level) * 100, '$length_unit') AS \"续航 (使用 battery_level)[$length_unit]\"\nFROM\n\t(\n    select battery_level, usable_battery_level, date,\n      rated_battery_range_km, ideal_battery_range_km, outside_temp\n    from positions\n    where\n      car_id = $car_id and $__timeFilter(date) and ideal_battery_range_km is not null\n    union all\n    select battery_level, coalesce(usable_battery_level,battery_level) as usable_battery_level, date,\n      rated_battery_range_km, ideal_battery_range_km, outside_temp\n    from charges c\n    join\n      charging_processes p ON p.id = c.charging_process_id \n    where\n      $__timeFilter(date) and p.car_id = $car_id\n    ) as data\n\nGROUP BY\n\t1\nORDER BY\n\t1,2  DESC",
+          "rawSql": "SELECT\n\t$__timeGroup(date, $interval) AS time,\n\tconvert_km((sum(${preferred_range}_battery_range_km) / sum(battery_level) * 100 ) - (sum(${preferred_range}_battery_range_km) / sum(battery_level) * 100 * (avg(battery_level)-avg(coalesce(usable_battery_level,battery_level)))/100 ), '$length_unit') AS \"Projected Range (using usable_battery_level) [$length_unit]\",\n\tconvert_km(max(${preferred_range}_battery_range_km) / max(battery_level) * 100, '$length_unit') AS \"Projected Range (using battery_level)[$length_unit]\"\nFROM\n\t(\n    select battery_level, usable_battery_level, date,\n      rated_battery_range_km, ideal_battery_range_km, outside_temp\n    from positions\n    where\n      car_id = $car_id and $__timeFilter(date) and ideal_battery_range_km is not null\n    union all\n    select battery_level, coalesce(usable_battery_level,battery_level) as usable_battery_level, date,\n      rated_battery_range_km, ideal_battery_range_km, outside_temp\n    from charges c\n    join\n      charging_processes p ON p.id = c.charging_process_id \n    where\n      $__timeFilter(date) and p.car_id = $car_id\n    ) as data\n\nGROUP BY\n\t1\nORDER BY\n\t1,2  DESC",
           "refId": "A",
-<<<<<<< HEAD
-          "select": [
-            [
-              {
-                "params": ["value"],
-                "type": "column"
-              }
-            ]
-          ],
-=======
->>>>>>> 92b504bf
           "sql": {
             "columns": [
               {
@@ -395,18 +384,13 @@
           "editorMode": "code",
           "format": "time_series",
           "rawQuery": true,
-          "rawSql": "select \n\t$__timeGroup(date, $interval) AS time,\n  avg(battery_level) AS \"电池容量 [%]\", avg(coalesce(usable_battery_level, battery_level)) as \"可使用电池容量 [%]\"\nfrom\n    (SELECT\n    battery_level, usable_battery_level\n        , date\n    FROM\n    positions\n    WHERE\n    car_id = $car_id AND\n    $__timeFilter(date) and ideal_battery_range_km is not null\n    UNION ALL\n    select\n    battery_level, null as usable_battery_level\n        , date\n    from charges c\njoin\n  charging_processes p ON p.id = c.charging_process_id \nWHERE\n  $__timeFilter(date) and\n  p.car_id = $car_id) as data\n\nGROUP BY\n  1\nORDER BY\n    1 ASC",
+          "rawSql": "select \n\t$__timeGroup(date, $interval) AS time,\n  avg(battery_level) AS \"Battery Level [%]\", avg(coalesce(usable_battery_level, battery_level)) as \"Usable Battery Level [%]\"\nfrom\n    (SELECT\n    battery_level, usable_battery_level\n        , date\n    FROM\n    positions\n    WHERE\n    car_id = $car_id AND\n    $__timeFilter(date) and ideal_battery_range_km is not null\n    UNION ALL\n    select\n    battery_level, null as usable_battery_level\n        , date\n    from charges c\njoin\n  charging_processes p ON p.id = c.charging_process_id \nWHERE\n  $__timeFilter(date) and\n  p.car_id = $car_id) as data\n\nGROUP BY\n  1\nORDER BY\n    1 ASC",
           "refId": "B",
           "sql": {
             "columns": [
               {
-<<<<<<< HEAD
-                "params": ["efficiency"],
-                "type": "column"
-=======
                 "parameters": [],
                 "type": "function"
->>>>>>> 92b504bf
               }
             ],
             "groupBy": [
@@ -421,7 +405,7 @@
           }
         }
       ],
-      "title": "续航 - 电池容量",
+      "title": "Projected Range - Battery Level",
       "type": "timeseries"
     },
     {
@@ -438,7 +422,7 @@
             "axisBorderShow": false,
             "axisCenteredZero": false,
             "axisColorMode": "text",
-            "axisLabel": "续航",
+            "axisLabel": "Projected Range",
             "axisPlacement": "auto",
             "barAlignment": 0,
             "barWidthFactor": 0.6,
@@ -546,7 +530,11 @@
       "id": 5,
       "options": {
         "legend": {
-          "calcs": ["mean", "max", "min"],
+          "calcs": [
+            "mean",
+            "max",
+            "min"
+          ],
           "displayMode": "table",
           "placement": "bottom",
           "showLegend": true
@@ -567,19 +555,8 @@
           "editorMode": "code",
           "format": "time_series",
           "rawQuery": true,
-          "rawSql": "\nSELECT\n\t$__timeGroup(date, $interval) AS time,\n\tconvert_km((sum(${preferred_range}_battery_range_km) / sum(battery_level) * 100 ) - (sum(${preferred_range}_battery_range_km) / sum(battery_level) * 100 * (avg(battery_level)-avg(coalesce(usable_battery_level,battery_level)))/100 ), '$length_unit') AS \"续航 (using usable_battery_level) [$length_unit]\",\n\tconvert_km(max(${preferred_range}_battery_range_km) / max(battery_level) * 100, '$length_unit') AS \"续航 (using battery_level)[$length_unit]\"\nFROM\n\t(\n    select battery_level, usable_battery_level, date,\n      rated_battery_range_km, ideal_battery_range_km, outside_temp\n    from positions\n    where\n      car_id = $car_id and $__timeFilter(date) and ideal_battery_range_km is not null\n    union all\n    select battery_level, coalesce(usable_battery_level,battery_level) as usable_battery_level, date,\n      rated_battery_range_km, ideal_battery_range_km, outside_temp\n    from charges c\n    join\n      charging_processes p ON p.id = c.charging_process_id \n    where\n      $__timeFilter(date) and p.car_id = $car_id\n    ) as data\n\nGROUP BY\n\t1\nORDER BY\n\t1,2  DESC",
+          "rawSql": "\nSELECT\n\t$__timeGroup(date, $interval) AS time,\n\tconvert_km((sum(${preferred_range}_battery_range_km) / sum(battery_level) * 100 ) - (sum(${preferred_range}_battery_range_km) / sum(battery_level) * 100 * (avg(battery_level)-avg(coalesce(usable_battery_level,battery_level)))/100 ), '$length_unit') AS \"Projected Range (using usable_battery_level) [$length_unit]\",\n\tconvert_km(max(${preferred_range}_battery_range_km) / max(battery_level) * 100, '$length_unit') AS \"Projected Range (using battery_level)[$length_unit]\"\nFROM\n\t(\n    select battery_level, usable_battery_level, date,\n      rated_battery_range_km, ideal_battery_range_km, outside_temp\n    from positions\n    where\n      car_id = $car_id and $__timeFilter(date) and ideal_battery_range_km is not null\n    union all\n    select battery_level, coalesce(usable_battery_level,battery_level) as usable_battery_level, date,\n      rated_battery_range_km, ideal_battery_range_km, outside_temp\n    from charges c\n    join\n      charging_processes p ON p.id = c.charging_process_id \n    where\n      $__timeFilter(date) and p.car_id = $car_id\n    ) as data\n\nGROUP BY\n\t1\nORDER BY\n\t1,2  DESC",
           "refId": "A",
-<<<<<<< HEAD
-          "select": [
-            [
-              {
-                "params": ["value"],
-                "type": "column"
-              }
-            ]
-          ],
-=======
->>>>>>> 92b504bf
           "sql": {
             "columns": [
               {
@@ -606,18 +583,13 @@
           "editorMode": "code",
           "format": "time_series",
           "rawQuery": true,
-          "rawSql": "SELECT\n\t$__timeGroup(date, $interval) AS time,\n\tavg(convert_celsius(outside_temp, '$temp_unit')) as \"车外温度 [°$temp_unit]\"\n\nFROM\n\tpositions\nWHERE\n\t$__timeFilter(date) and\n\tcar_id = $car_id and ideal_battery_range_km is not null\nGROUP BY\n\t1\nORDER BY\n\t1,2  DESC",
+          "rawSql": "SELECT\n\t$__timeGroup(date, $interval) AS time,\n\tavg(convert_celsius(outside_temp, '$temp_unit')) as \"Outdoor Temperature [°$temp_unit]\"\n\nFROM\n\tpositions\nWHERE\n\t$__timeFilter(date) and\n\tcar_id = $car_id and ideal_battery_range_km is not null\nGROUP BY\n\t1\nORDER BY\n\t1,2  DESC",
           "refId": "B",
           "sql": {
             "columns": [
               {
-<<<<<<< HEAD
-                "params": ["value"],
-                "type": "column"
-=======
                 "parameters": [],
                 "type": "function"
->>>>>>> 92b504bf
               }
             ],
             "groupBy": [
@@ -632,14 +604,16 @@
           }
         }
       ],
-      "title": "续航 - 车外温度",
+      "title": "Projected Range - Outdoor Temp",
       "type": "timeseries"
     }
   ],
   "preload": false,
   "refresh": "",
   "schemaVersion": 41,
-  "tags": ["tesla"],
+  "tags": [
+    "tesla"
+  ],
   "templating": {
     "list": [
       {
@@ -778,7 +752,7 @@
   },
   "timepicker": {},
   "timezone": "",
-  "title": "续航",
+  "title": "Projected Range",
   "uid": "riqUfXgRz",
   "version": 1
 }