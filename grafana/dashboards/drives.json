--- conflicted
+++ resolved
@@ -36,7 +36,9 @@
     {
       "asDropdown": true,
       "icon": "external link",
-      "tags": ["tesla"],
+      "tags": [
+        "tesla"
+      ],
       "title": "Dashboards",
       "type": "dashboards"
     }
@@ -52,7 +54,7 @@
       },
       "id": 3,
       "panels": [],
-      "title": "概览",
+      "title": "Summary of this period",
       "type": "row"
     },
     {
@@ -95,7 +97,7 @@
             "properties": [
               {
                 "id": "displayName",
-                "value": "总消耗电量 (净值):"
+                "value": "Total Energy consumed (net):"
               }
             ]
           }
@@ -116,7 +118,9 @@
         "orientation": "horizontal",
         "percentChangeColorMode": "standard",
         "reduceOptions": {
-          "calcs": ["sum"],
+          "calcs": [
+            "sum"
+          ],
           "fields": "",
           "values": false
         },
@@ -141,7 +145,9 @@
           "id": "filterFieldsByName",
           "options": {
             "include": {
-              "names": ["consumption_kWh"]
+              "names": [
+                "consumption_kWh"
+              ]
             }
           }
         }
@@ -191,7 +197,7 @@
             "properties": [
               {
                 "id": "displayName",
-                "value": "总时长:"
+                "value": "Total Duration:"
               }
             ]
           }
@@ -212,7 +218,9 @@
         "orientation": "horizontal",
         "percentChangeColorMode": "standard",
         "reduceOptions": {
-          "calcs": ["sum"],
+          "calcs": [
+            "sum"
+          ],
           "fields": "",
           "values": false
         },
@@ -237,7 +245,9 @@
           "id": "filterFieldsByName",
           "options": {
             "include": {
-              "names": ["duration_min"]
+              "names": [
+                "duration_min"
+              ]
             }
           }
         }
@@ -290,7 +300,7 @@
               },
               {
                 "id": "displayName",
-                "value": "总记录里程:"
+                "value": "Total Distance logged:"
               }
             ]
           },
@@ -306,7 +316,7 @@
               },
               {
                 "id": "displayName",
-                "value": "总记录里程:"
+                "value": "Total Distance logged:"
               }
             ]
           }
@@ -327,7 +337,9 @@
         "orientation": "horizontal",
         "percentChangeColorMode": "standard",
         "reduceOptions": {
-          "calcs": ["sum"],
+          "calcs": [
+            "sum"
+          ],
           "fields": "",
           "values": false
         },
@@ -352,7 +364,10 @@
           "id": "filterFieldsByName",
           "options": {
             "include": {
-              "names": ["distance_mi", "distance_km"]
+              "names": [
+                "distance_mi",
+                "distance_km"
+              ]
             }
           }
         }
@@ -406,7 +421,7 @@
               },
               {
                 "id": "displayName",
-                "value": "Ø 能耗 (净值):"
+                "value": "Ø Consumption (net):"
               }
             ]
           },
@@ -422,7 +437,7 @@
               },
               {
                 "id": "displayName",
-                "value": "Ø 能耗 (净值):"
+                "value": "Ø Consumption (net):"
               }
             ]
           }
@@ -484,7 +499,9 @@
           "options": {
             "includeTimeField": false,
             "mode": "reduceFields",
-            "reducers": ["sum"]
+            "reducers": [
+              "sum"
+            ]
           }
         },
         {
@@ -560,7 +577,7 @@
             "properties": [
               {
                 "id": "displayName",
-                "value": "时间"
+                "value": "Date"
               },
               {
                 "id": "unit",
@@ -590,7 +607,7 @@
             "properties": [
               {
                 "id": "displayName",
-                "value": "Ø 能耗 (净值)"
+                "value": "Ø Consumption (net)"
               },
               {
                 "id": "unit",
@@ -610,7 +627,7 @@
             "properties": [
               {
                 "id": "displayName",
-                "value": "Ø 能耗 (净值)"
+                "value": "Ø Consumption (net)"
               },
               {
                 "id": "unit",
@@ -630,7 +647,7 @@
             "properties": [
               {
                 "id": "displayName",
-                "value": "里程"
+                "value": "Distance"
               },
               {
                 "id": "unit",
@@ -654,7 +671,7 @@
             "properties": [
               {
                 "id": "displayName",
-                "value": "消耗电量 (净值)"
+                "value": "Energy consumed (net)"
               },
               {
                 "id": "unit",
@@ -703,7 +720,7 @@
             "properties": [
               {
                 "id": "displayName",
-                "value": "起始地"
+                "value": "Start"
               },
               {
                 "id": "links",
@@ -729,7 +746,7 @@
             "properties": [
               {
                 "id": "displayName",
-                "value": "目的地"
+                "value": "Destination"
               },
               {
                 "id": "links",
@@ -755,7 +772,7 @@
             "properties": [
               {
                 "id": "displayName",
-                "value": "车外温度"
+                "value": "Temp"
               },
               {
                 "id": "unit",
@@ -804,7 +821,7 @@
             "properties": [
               {
                 "id": "displayName",
-                "value": "时长"
+                "value": "Duration"
               },
               {
                 "id": "unit",
@@ -828,7 +845,7 @@
             "properties": [
               {
                 "id": "displayName",
-                "value": "效率"
+                "value": "Efficiency"
               },
               {
                 "id": "unit",
@@ -903,7 +920,7 @@
             "properties": [
               {
                 "id": "displayName",
-                "value": "Ø 时速"
+                "value": "Ø Speed"
               },
               {
                 "id": "unit",
@@ -939,7 +956,7 @@
             "properties": [
               {
                 "id": "displayName",
-                "value": "里程"
+                "value": "Distance"
               },
               {
                 "id": "unit",
@@ -963,7 +980,7 @@
             "properties": [
               {
                 "id": "displayName",
-                "value": "车外温度"
+                "value": "Temp"
               },
               {
                 "id": "unit",
@@ -1012,7 +1029,7 @@
             "properties": [
               {
                 "id": "displayName",
-                "value": "Ø 时速"
+                "value": "Ø Speed"
               },
               {
                 "id": "unit",
@@ -1036,7 +1053,7 @@
             "properties": [
               {
                 "id": "displayName",
-                "value": "max 时速"
+                "value": "max Speed"
               },
               {
                 "id": "unit",
@@ -1060,7 +1077,7 @@
             "properties": [
               {
                 "id": "displayName",
-                "value": "max 时速"
+                "value": "max Speed"
               },
               {
                 "id": "unit",
@@ -1115,7 +1132,7 @@
           {
             "matcher": {
               "id": "byName",
-              "options": "% 开始"
+              "options": "% Start"
             },
             "properties": [
               {
@@ -1135,7 +1152,7 @@
           {
             "matcher": {
               "id": "byName",
-              "options": "% 结束"
+              "options": "% End"
             },
             "properties": [
               {
@@ -1218,7 +1235,7 @@
             "properties": [
               {
                 "id": "displayName",
-                "value": "max 功率"
+                "value": "max Power"
               },
               {
                 "id": "unit",
@@ -1245,7 +1262,9 @@
           "countRows": false,
           "enablePagination": false,
           "fields": "",
-          "reducer": ["sum"],
+          "reducer": [
+            "sum"
+          ],
           "show": false
         },
         "showHeader": true,
@@ -1261,21 +1280,8 @@
           "editorMode": "code",
           "format": "table",
           "rawQuery": true,
-<<<<<<< HEAD
-          "rawSql": "WITH data AS (\n  SELECT\n    round(extract(epoch FROM start_date)) * 1000 AS start_date_ts,\n    round(extract(epoch FROM end_date)) * 1000 AS end_date_ts,\n    car.id as car_id,\n    CASE WHEN start_geofence.id IS NULL THEN CONCAT('new?lat=', start_position.latitude, '&lng=', start_position.longitude)\n         WHEN start_geofence.id IS NOT NULL THEN CONCAT(start_geofence.id, '/edit')\n    END as start_path,\n    CASE WHEN end_geofence.id IS NULL THEN CONCAT('new?lat=', end_position.latitude, '&lng=', end_position.longitude)\n         WHEN end_geofence.id IS NOT NULL THEN CONCAT(end_geofence.id, '/edit')\n    END as end_path,\n    TO_CHAR((duration_min * INTERVAL '1 minute'), 'HH24:MI') as duration_str,\n    drives.id as drive_id,\n    -- Columns\n    start_date,\n    COALESCE(start_geofence.name, CONCAT_WS(', ', COALESCE(start_address.name, nullif(CONCAT_WS(' ', start_address.road, start_address.house_number), '')), start_address.city)) AS start_address,\n    COALESCE(end_geofence.name, CONCAT_WS(', ', COALESCE(end_address.name, nullif(CONCAT_WS(' ', end_address.road, end_address.house_number), '')), end_address.city)) AS end_address,\n    duration_min,\n    distance,\n    start_position.usable_battery_level as start_usable_battery_level,\n    start_position.battery_level as start_battery_level,\n    end_position.usable_battery_level as end_usable_battery_level,\n    end_position.battery_level as end_battery_level,\n   case when (start_position.battery_level != start_position.usable_battery_level OR end_position.battery_level != end_position.usable_battery_level) = true then true else false end  as reduced_range,\n    duration_min > 1 AND distance > 1 AND ( \n      start_position.usable_battery_level IS NULL OR end_position.usable_battery_level IS NULL\tOR\n      (end_position.battery_level - end_position.usable_battery_level) = 0 \n    ) as is_sufficiently_precise,\n    NULLIF(GREATEST(start_${preferred_range}_range_km - end_${preferred_range}_range_km, 0), 0) as range_diff,\n    car.efficiency as car_efficiency,\n    outside_temp_avg,\n    distance / coalesce(NULLIF(duration_min, 0) * 60, extract(epoch from end_date - start_date)) * 3600 AS avg_speed,\n\tspeed_max,\n    power_max\n  FROM drives\n  LEFT JOIN addresses start_address ON start_address_id = start_address.id\n  LEFT JOIN addresses end_address ON end_address_id = end_address.id\n  LEFT JOIN positions start_position ON start_position_id = start_position.id\n  LEFT JOIN positions end_position ON end_position_id = end_position.id\n  LEFT JOIN geofences start_geofence ON start_geofence_id = start_geofence.id\n  LEFT JOIN geofences end_geofence ON end_geofence_id = end_geofence.id\n  LEFT JOIN cars car ON car.id = drives.car_id\n  WHERE $__timeFilter(start_date) AND drives.car_id = $car_id \n     AND convert_km(distance::numeric, '$length_unit') >= $min_dist \n     AND convert_km(distance::numeric, '$length_unit') / coalesce(NULLIF(duration_min, 0) * 60, extract(epoch from end_date - start_date)) * 3600 >= $min_speed \n     AND ('${geofence:pipe}' = '-1' OR start_geofence.id in ($geofence) OR end_geofence.id in ($geofence)) \n  ORDER BY start_date DESC\n)\nSELECT\n    start_date_ts,\n    end_date_ts,\n    car_id,\n    start_path,\n    end_path,\n    duration_str,\n    drive_id,\n    -- Columns\n    start_date,\n    start_address,\n    end_address,\n    duration_min,\n    convert_km(distance::numeric, '$length_unit') AS distance_$length_unit,\n    start_battery_level as \"% 开始\",\n    end_battery_level as \"% 结束\",\n    convert_celsius(outside_temp_avg, '$temp_unit') AS outside_temp_$temp_unit,\n    convert_km(avg_speed::numeric, '$length_unit') AS speed_avg_$length_unit,\n    convert_km(speed_max::numeric, '$length_unit') AS speed_max_$length_unit,\n    power_max,\n    reduced_range as has_reduced_range,\n    CASE WHEN is_sufficiently_precise THEN distance / range_diff\n         ELSE NULL\n    END AS efficiency,\n    range_diff * car_efficiency as \"consumption_kWh\",\n    CASE WHEN is_sufficiently_precise THEN range_diff * car_efficiency / convert_km(distance::numeric, '$length_unit') * 1000\n    END AS consumption_kWh_$length_unit\nFROM data\nWHERE\n     start_address ILIKE '%$location%' OR end_address ILIKE '%$location%';",
-          "refId": "A",
-          "select": [
-            [
-              {
-                "params": ["value"],
-                "type": "column"
-              }
-            ]
-          ],
-=======
           "rawSql": "WITH data AS (\n  SELECT\n    round(extract(epoch FROM start_date)) * 1000 AS start_date_ts,\n    round(extract(epoch FROM end_date)) * 1000 AS end_date_ts,\n    car.id as car_id,\n    CASE\n      WHEN start_geofence.id IS NULL THEN CONCAT('new?lat=', start_position.latitude, '&lng=', start_position.longitude)\n      WHEN start_geofence.id IS NOT NULL THEN CONCAT(start_geofence.id, '/edit')\n    END as start_path,\n    CASE\n      WHEN end_geofence.id IS NULL THEN CONCAT('new?lat=', end_position.latitude, '&lng=', end_position.longitude)\n      WHEN end_geofence.id IS NOT NULL THEN CONCAT(end_geofence.id, '/edit')\n    END as end_path,\n    TO_CHAR((duration_min * INTERVAL '1 minute'), 'HH24:MI') as duration_str,\n    drives.id as drive_id,\n    -- Columns\n    start_date,\n    COALESCE(start_geofence.name, CONCAT_WS(', ', COALESCE(start_address.name, nullif(CONCAT_WS(' ', start_address.road, start_address.house_number), '')), start_address.city)) AS start_address,\n    COALESCE(end_geofence.name, CONCAT_WS(', ', COALESCE(end_address.name, nullif(CONCAT_WS(' ', end_address.road, end_address.house_number), '')), end_address.city)) AS end_address,\n    duration_min,\n    distance,\n    start_position.usable_battery_level as start_usable_battery_level,\n    start_position.battery_level as start_battery_level,\n    end_position.usable_battery_level as end_usable_battery_level,\n    end_position.battery_level as end_battery_level,\n    case when (start_position.battery_level != start_position.usable_battery_level OR end_position.battery_level != end_position.usable_battery_level) = true then true else false end  as reduced_range,\n    duration_min > 1 AND distance > 1 AND ( \n      start_position.usable_battery_level IS NULL OR end_position.usable_battery_level IS NULL\tOR\n      (end_position.battery_level - end_position.usable_battery_level) = 0 \n    ) as is_sufficiently_precise,\n    start_${preferred_range}_range_km - end_${preferred_range}_range_km as range_diff,\n    car.efficiency as car_efficiency,\n    outside_temp_avg,\n    distance / coalesce(NULLIF(duration_min, 0) * 60, extract(epoch from end_date - start_date)) * 3600 AS avg_speed,\n    speed_max,\n    power_max,\n    ascent,\n    descent\n  FROM drives\n  LEFT JOIN addresses start_address ON start_address_id = start_address.id\n  LEFT JOIN addresses end_address ON end_address_id = end_address.id\n  LEFT JOIN positions start_position ON start_position_id = start_position.id\n  LEFT JOIN positions end_position ON end_position_id = end_position.id\n  LEFT JOIN geofences start_geofence ON start_geofence_id = start_geofence.id\n  LEFT JOIN geofences end_geofence ON end_geofence_id = end_geofence.id\n  LEFT JOIN cars car ON car.id = drives.car_id\n  WHERE $__timeFilter(start_date) AND drives.car_id = $car_id \n    AND convert_km(distance::numeric, '$length_unit') >= $min_dist \n    AND convert_km(distance::numeric, '$length_unit') / coalesce(NULLIF(duration_min, 0) * 60, extract(epoch from end_date - start_date)) * 3600 >= $min_speed \n    AND ('${geofence:pipe}' = '-1' OR start_geofence.id in ($geofence) OR end_geofence.id in ($geofence)) \n  ORDER BY start_date DESC\n)\nSELECT\n    start_date_ts,\n    end_date_ts,\n    car_id,\n    start_path,\n    end_path,\n    duration_str,\n    drive_id,\n    -- Columns\n    start_date,\n    start_address,\n    end_address,\n    duration_min,\n    convert_km(distance::numeric, '$length_unit') AS distance_$length_unit,\n    start_battery_level as \"% Start\",\n    end_battery_level as \"% End\",\n    convert_celsius(outside_temp_avg, '$temp_unit') AS outside_temp_$temp_unit,\n    convert_km(avg_speed::numeric, '$length_unit') AS speed_avg_$length_unit,\n    convert_km(speed_max::numeric, '$length_unit') AS speed_max_$length_unit,\n    power_max,\n    reduced_range as has_reduced_range,\n    CASE\n      WHEN is_sufficiently_precise and range_diff > 0 and 'by distance' = '$efficiency' THEN distance / range_diff\n      WHEN is_sufficiently_precise and 'slope-adjusted' = '$efficiency' THEN\n        distance * car_efficiency -- Energy at 100% efficiency\n        / nullif((\n             (range_diff) * car_efficiency -- Actual Energy\n             + 2100 * 0.85 * 9.81 * descent / 3600 / 1000 -- Potential energy recovered from descent\n             - 2100 * 9.81 * ascent / 3600 / 1000 -- Potential energy for ascent\n        ), 0)\n      ELSE NULL\n    END as efficiency,\n    range_diff * car_efficiency as \"consumption_kWh\",\n    CASE WHEN is_sufficiently_precise THEN range_diff * car_efficiency / convert_km(distance::numeric, '$length_unit') * 1000\n    END AS consumption_kWh_$length_unit\nFROM data\nWHERE\n    start_address ILIKE '%$location%' OR end_address ILIKE '%$location%';",
           "refId": "A",
->>>>>>> 92b504bf
           "sql": {
             "columns": [
               {
@@ -1295,7 +1301,7 @@
           }
         }
       ],
-      "title": "行程",
+      "title": "Drive",
       "type": "table"
     },
     {
@@ -1380,7 +1386,9 @@
           "countRows": false,
           "enablePagination": true,
           "fields": "",
-          "reducer": ["sum"],
+          "reducer": [
+            "sum"
+          ],
           "show": false
         },
         "showHeader": true
@@ -1400,13 +1408,8 @@
           "sql": {
             "columns": [
               {
-<<<<<<< HEAD
-                "params": ["value"],
-                "type": "column"
-=======
                 "parameters": [],
                 "type": "function"
->>>>>>> 92b504bf
               }
             ],
             "groupBy": [
@@ -1428,7 +1431,9 @@
   "preload": false,
   "refresh": "",
   "schemaVersion": 41,
-  "tags": ["tesla"],
+  "tags": [
+    "tesla"
+  ],
   "templating": {
     "list": [
       {
@@ -1457,7 +1462,7 @@
         "definition": "SELECT name AS __text, id AS __value FROM geofences ORDER BY name COLLATE \"C\" ASC;",
         "description": "Start or Destination Geofence",
         "includeAll": true,
-        "label": "收藏点",
+        "label": "Geofence",
         "multi": true,
         "name": "geofence",
         "options": [],
@@ -1472,7 +1477,7 @@
           "value": ""
         },
         "description": "Type a text contained in Start or Destination Location ",
-        "label": "位置",
+        "label": "Location",
         "name": "location",
         "options": [
           {
@@ -1555,7 +1560,7 @@
           "text": "0",
           "value": "0"
         },
-        "label": "距离 >=",
+        "label": "Distance >=",
         "name": "min_dist",
         "options": [
           {
@@ -1572,7 +1577,7 @@
           "text": "0",
           "value": "0"
         },
-        "label": "速度 >=",
+        "label": "Speed >=",
         "name": "min_speed",
         "options": [
           {
@@ -1616,7 +1621,7 @@
   },
   "timepicker": {},
   "timezone": "",
-  "title": "行程记录",
+  "title": "Drives",
   "uid": "Y8upc6ZRk",
   "version": 1
 }