--- conflicted
+++ resolved
@@ -185,13 +185,8 @@
           "sql": {
             "columns": [
               {
-<<<<<<< HEAD
-                "params": ["value"],
-                "type": "column"
-=======
                 "parameters": [],
                 "type": "function"
->>>>>>> c37638b3
               }
             ],
             "groupBy": [
